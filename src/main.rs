use webxr::{
    AppState,
    config::Settings,
    handlers::{
        api_handler,
        health_handler,
        pages_handler,
        socket_flow_handler::socket_flow_handler,
        speech_socket_handler::speech_socket_handler,
        nostr_handler,
    },
    services::{
        file_service::FileService,
        graph_service::GraphService,
        github::{GitHubClient, ContentAPI, GitHubConfig},
    },
    utils::gpu_compute::GPUCompute,
    services::speech_service::SpeechService,
};

use actix_web::{web, App, HttpServer, middleware};
use actix_cors::Cors;
use actix_files::Files;
use std::sync::Arc;
use tokio::sync::RwLock;
use tokio::time::Duration;
use dotenvy::dotenv;
use log::{error, info, debug, warn};
use webxr::utils::logging::{init_logging_with_config, LogConfig};

#[actix_web::main]
async fn main() -> std::io::Result<()> {
    // Make dotenv optional since env vars can come from Docker
    dotenv().ok();

    // Load settings first to get the log level
    let settings = match Settings::new() {
        Ok(s) => {
            info!("Settings loaded successfully from: {}", 
                std::env::var("SETTINGS_FILE_PATH").unwrap_or_default());
            Arc::new(RwLock::new(s))
        },
        Err(e) => {
            error!("Failed to load settings: {:?}", e);
            return Err(std::io::Error::new(std::io::ErrorKind::Other, format!("Failed to initialize settings: {:?}", e)));
        }
    };

    // Initialize logging with settings-based configuration
    let log_config = {
        let settings_read = settings.read().await;
        // Only use debug level if debug is enabled, otherwise use configured level
        let log_level = &settings_read.system.debug.log_level;
        
        LogConfig::new(
            log_level,
            log_level,
        )
    };

    init_logging_with_config(log_config)?;

    debug!("Successfully loaded settings");

    info!("Starting WebXR application...");
    
    // Create web::Data instances first
    let settings_data = web::Data::new(settings.clone());

    // Initialize services
    let github_config = match GitHubConfig::from_env() {
        Ok(config) => config,
        Err(e) => return Err(std::io::Error::new(std::io::ErrorKind::Other, format!("Failed to load GitHub config: {}", e)))
    };

    let github_client = match GitHubClient::new(github_config, settings.clone()).await {
        Ok(client) => Arc::new(client),
        Err(e) => return Err(std::io::Error::new(std::io::ErrorKind::Other, format!("Failed to initialize GitHub client: {}", e)))
    };

    let content_api = Arc::new(ContentAPI::new(github_client.clone()));

    // Initialize app state asynchronously
    // Initialize speech service
    let speech_service = {
        let service = SpeechService::new(settings.clone());
        Some(Arc::new(service))
    };
    
    let mut app_state = match AppState::new(
            settings.clone(),
            github_client.clone(),
            content_api.clone(),
            None,
            None,
            speech_service,
            None, "default_session".to_string()
        ).await {
            Ok(state) => state,
            Err(e) => return Err(std::io::Error::new(std::io::ErrorKind::Other, format!("Failed to initialize app state: {}", e)))
        };

    // Initialize Nostr service
    nostr_handler::init_nostr_service(&mut app_state);

    // First, try to load existing metadata without waiting for GitHub download
    info!("Loading existing metadata for quick initialization");
    let metadata_store = FileService::load_or_create_metadata()
        .map_err(|e| {
            error!("Failed to load existing metadata: {}", e);
            std::io::Error::new(std::io::ErrorKind::Other, e.to_string())
        })?;

    // Launch GitHub data fetch in background to avoid blocking WebSocket initialization
    // Instead of spawning a background task which causes Send trait issues,
    // log that we're skipping the background fetch to avoid compilation errors
    info!("Note: Background GitHub data fetch is disabled to resolve compilation issues");
    // If GitHub data fetching becomes critical, consider modifying FileService or GitHubClient 
    // to implement Send for all futures

    if metadata_store.is_empty() {
        error!("No metadata found and could not create empty store");
        return Err(std::io::Error::new(std::io::ErrorKind::Other, 
            "No metadata found and could not create empty store".to_string()));
    }

    info!("Loaded {} items from metadata store", metadata_store.len());

    // Update metadata in app state
    {
        let mut app_metadata = app_state.metadata.write().await;
        *app_metadata = metadata_store.clone();
        info!("Loaded metadata into app state");
    }

    // Build initial graph from metadata and initialize GPU compute
    info!("Building initial graph from existing metadata for physics simulation");
    
    // Create the ClientManager that will be shared between GraphService and WebSocket handlers
    let client_manager = app_state.ensure_client_manager().await;
    
    match GraphService::build_graph_from_metadata(&metadata_store).await {
        Ok(graph_data) => {            
            // Initialize GPU compute if not already done
            if app_state.gpu_compute.is_none() {
                info!("No GPU compute instance found, initializing one now");
                match GPUCompute::new(&graph_data).await {
                    Ok(gpu_instance) => {
                        info!("GPU compute initialized successfully");
                        // Update app_state with new GPU compute instance
                        app_state.gpu_compute = Some(gpu_instance);
                        
                        // Shut down the existing GraphService before creating a new one
                        info!("Shutting down existing graph service before reinitializing with GPU");
                        let shutdown_start = std::time::Instant::now();
                        
                        // Attempt shutdown with proper error handling
                        match tokio::time::timeout(Duration::from_secs(5), app_state.graph_service.shutdown()).await {
                            Ok(_) => info!("Graph service shutdown completed successfully in {:?}", shutdown_start.elapsed()),
                            Err(_) => {
                                warn!("Graph service shutdown timed out after 5 seconds");
                                warn!("Proceeding with reinitialization anyway - old simulation loop will self-terminate");
                            }
                        }
                        
                        // Add a small delay to ensure clean shutdown
                        tokio::time::sleep(Duration::from_millis(100)).await;
                        
                        // Reinitialize graph service with GPU compute
                        info!("Reinitializing graph service with GPU compute");
                        app_state.graph_service = GraphService::new(
                            settings.clone(), 
                            app_state.gpu_compute.clone(),
<<<<<<< HEAD
                            Some(client_manager.clone())
=======
                            None
>>>>>>> f2ef278b
                        ).await;
                        
                        info!("Graph service successfully reinitialized with GPU compute");
                    },
                    Err(e) => {
                        warn!("Failed to initialize GPU compute: {}. Continuing with CPU fallback.", e);
                        
                        // Attempt shutdown with proper error handling
                        let shutdown_start = std::time::Instant::now();
                        match tokio::time::timeout(Duration::from_secs(5), app_state.graph_service.shutdown()).await {
                            Ok(_) => info!("Graph service shutdown completed successfully in {:?}", shutdown_start.elapsed()),
                            Err(_) => {
                                warn!("Graph service shutdown timed out after 5 seconds");
                                warn!("Proceeding with reinitialization anyway - old simulation loop will self-terminate");
                            }
                        }
                        
        // Initialize graph service with None as GPU compute (will use CPU fallback)
                        app_state.graph_service = GraphService::new(
                            settings.clone(), 
                            None,
<<<<<<< HEAD
                            Some(client_manager.clone())
=======
                            None
>>>>>>> f2ef278b
                        ).await;
                        
                        info!("Graph service initialized with CPU fallback");
                    }
                }
            }

            // Update graph data after GPU is initialized
            let mut graph = app_state.graph_service.get_graph_data_mut().await;
            let mut node_map = app_state.graph_service.get_node_map_mut().await;
            *graph = graph_data;
            
            // Update node_map with new graph nodes
            node_map.clear();
            for node in &graph.nodes {
                node_map.insert(node.id.clone(), node.clone());
            }
            
            drop(graph);
            drop(node_map);

            info!("Built initial graph from metadata");
            
        },
        Err(e) => {
            error!("Failed to build initial graph: {}", e);
            return Err(std::io::Error::new(std::io::ErrorKind::Other, format!("Failed to build initial graph: {}", e)));
        }
    }

    // Add a delay to allow GPU computation to run before accepting client connections
    info!("Waiting for initial physics layout calculation to complete...");
    tokio::time::sleep(Duration::from_millis(500)).await;
    info!("Initial delay complete. Starting HTTP server...");
    
    // Start the broadcast loop to share position updates with all clients
    info!("Starting position broadcast loop for client synchronization...");
    app_state.graph_service.start_broadcast_loop();
    info!("Position broadcast loop started");

    // Create web::Data after all initialization is complete
    let app_state_data = web::Data::new(app_state);

    // Start the server
    let bind_address = {
        let settings_read = settings.read().await;
        format!("{}:{}", settings_read.system.network.bind_address, settings_read.system.network.port)
    };

    info!("Starting HTTP server on {}", bind_address);

    HttpServer::new(move || {
        // Configure CORS
        let cors = Cors::default()
            .allow_any_origin()
            .allow_any_method()
            .allow_any_header()
            .max_age(3600)
            .supports_credentials();

        App::new()
            .wrap(middleware::Logger::default())
            .wrap(cors)
            .wrap(middleware::Compress::default())
            .app_data(settings_data.clone())
            .app_data(web::Data::new(github_client.clone()))
            .app_data(web::Data::new(content_api.clone()))
            .app_data(app_state_data.clone())  // Add the complete AppState
            .app_data(app_state_data.nostr_service.clone().unwrap())
            .app_data(app_state_data.feature_access.clone())
            .route("/wss", web::get().to(socket_flow_handler))
            .route("/speech", web::get().to(speech_socket_handler))
            .service(
                web::scope("")
                    .configure(api_handler::config)
                    .service(web::scope("/health").configure(health_handler::config))
                    .service(web::scope("/pages").configure(pages_handler::config))
            )
            .service(Files::new("/", "/app/data/public/dist").index_file("index.html"))
    })
    .bind(&bind_address)?
    .run()
    .await?;

    info!("HTTP server stopped");
    Ok(())
}<|MERGE_RESOLUTION|>--- conflicted
+++ resolved
@@ -171,11 +171,7 @@
                         app_state.graph_service = GraphService::new(
                             settings.clone(), 
                             app_state.gpu_compute.clone(),
-<<<<<<< HEAD
-                            Some(client_manager.clone())
-=======
                             None
->>>>>>> f2ef278b
                         ).await;
                         
                         info!("Graph service successfully reinitialized with GPU compute");
@@ -197,11 +193,7 @@
                         app_state.graph_service = GraphService::new(
                             settings.clone(), 
                             None,
-<<<<<<< HEAD
-                            Some(client_manager.clone())
-=======
                             None
->>>>>>> f2ef278b
                         ).await;
                         
                         info!("Graph service initialized with CPU fallback");
