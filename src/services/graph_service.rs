--- conflicted
+++ resolved
@@ -25,11 +25,7 @@
 use crate::models::simulation_params::{SimulationParams, SimulationPhase, SimulationMode};
 use crate::handlers::socket_flow_handler::ClientManager;
 use crate::models::pagination::PaginatedGraphData;
-<<<<<<< HEAD
-use crate::types::vec3::Vec3Data;
-=======
 use crate::handlers::socket_flow_handler::ClientManager;
->>>>>>> f2ef278b
 use tokio::sync::Mutex;
 use once_cell::sync::Lazy;
 
@@ -80,22 +76,14 @@
     simulation_id: String,
     client_manager: Option<Arc<ClientManager>>,
     is_initialized: Arc<AtomicBool>,
-<<<<<<< HEAD
-    is_physics_stable: Arc<AtomicBool>,
-=======
->>>>>>> f2ef278b
     shutdown_requested: Arc<AtomicBool>,
 }
 
 impl GraphService {
-<<<<<<< HEAD
-    pub async fn new(settings: Arc<RwLock<Settings>>, gpu_compute: Option<Arc<RwLock<GPUCompute>>>, client_manager: Option<Arc<ClientManager>>) -> Self {
-=======
     pub async fn new(
         settings: Arc<RwLock<Settings>>, 
         gpu_compute: Option<Arc<RwLock<GPUCompute>>>,
         client_manager: Option<Arc<ClientManager>>) -> Self {
->>>>>>> f2ef278b
         // Get physics settings
         let physics_settings = settings.read().await.visualization.physics.clone();
 
@@ -143,12 +131,7 @@
             node_positions_cache: Arc::new(RwLock::new(None)),
             cache_enabled: true,
             client_manager,
-<<<<<<< HEAD
-            is_initialized: is_initialized.clone(),
-            is_physics_stable: is_physics_stable.clone(),
-=======
             is_initialized: Arc::new(AtomicBool::new(false)),
->>>>>>> f2ef278b
             simulation_id: simulation_id.clone(),
             shutdown_requested: shutdown_requested.clone(),
         };
@@ -201,15 +184,11 @@
         // Release the mutex before spawning the task
         drop(guard);
         
-<<<<<<< HEAD
-        info!("[GraphService] Starting continuous physics simulation loop (ID: {})", loop_simulation_id);
-=======
         info!("[GraphService] Starting physics simulation loop (ID: {})", loop_simulation_id);
         
         // Clone graph_service twice - one for the async block and one for return
         let graph_service_clone = graph_service.clone();
         let return_service = graph_service.clone();
->>>>>>> f2ef278b
         tokio::spawn(async move {
             // Configure simulation parameters
             let params = SimulationParams {
@@ -239,10 +218,6 @@
                 }
             });
             
-            // Track stability by monitoring consecutive frames with minimal position changes
-            let mut consecutive_stable_iterations = 0;
-            let mut previous_positions: HashMap<String, Vec3Data> = HashMap::new();
-            
             loop {
                 // Check if shutdown was requested
                 if shutdown_requested.load(Ordering::SeqCst) {
@@ -270,53 +245,8 @@
                             debug!("[Graph:{}] GPU calculation completed successfully", loop_simulation_id);
                             debug!("[Graph:{}] Successfully calculated layout for {} nodes", loop_simulation_id, graph.nodes.len());
                             
-<<<<<<< HEAD
-                            // Check if positions have stabilized
-                            if !graph.nodes.is_empty() {
-                                // Compare current positions with previous positions
-                                let mut max_movement = 0.0f32;
-                                
-                                for node in &graph.nodes {
-                                    let curr_pos = &node.data.position;
-                                    if let Some(prev_pos) = previous_positions.get(&node.id) {
-                                        let dx = curr_pos.x - prev_pos.x;
-                                        let dy = curr_pos.y - prev_pos.y;
-                                        let dz = curr_pos.z - prev_pos.z;
-                                        let movement = (dx*dx + dy*dy + dz*dz).sqrt();
-                                        if movement > max_movement {
-                                            max_movement = movement;
-                                        }
-                                        
-                                        if movement > 0.001 { // Consider stable if movement < 1mm
-                                            positions_stable = false;
-                                        }
-                                    }
-                                    
-                                    // Update previous positions for next iteration
-                                    previous_positions.insert(node.id.clone(), curr_pos.clone());
-                                }
-                                
-                                if positions_stable {
-                                    consecutive_stable_iterations += 1;
-                                    if consecutive_stable_iterations >= STABLE_THRESHOLD_ITERATIONS && 
-                                       !is_physics_stable.load(Ordering::SeqCst) {
-                                        info!("[Graph:{}] Physics simulation STABILIZED after {} iterations", 
-                                              loop_simulation_id, consecutive_stable_iterations);
-                                        is_physics_stable.store(true, Ordering::SeqCst);
-                                    }
-                                } else {
-                                    consecutive_stable_iterations = 0;
-                                    if is_physics_stable.load(Ordering::SeqCst) {
-                                        info!("[Graph:{}] Physics simulation destabilized, max movement: {:.6}", 
-                                              loop_simulation_id, max_movement);
-                                        is_physics_stable.store(false, Ordering::SeqCst);
-                                    }
-                                }
-                            }
-=======
                             // Broadcast position updates to all clients
                             Self::broadcast_positions(&graph_service_clone, &graph.nodes).await;
->>>>>>> f2ef278b
                         }
                     } else {
                         // Use CPU fallback when GPU is not available
@@ -327,13 +257,9 @@
                         } else {
                             debug!("[Graph:{}] CPU calculation completed successfully", loop_simulation_id);
                             debug!("[Graph:{}] Successfully calculated layout with CPU fallback for {} nodes", loop_simulation_id, graph.nodes.len());
-<<<<<<< HEAD
-                            // Similar stability check could be implemented for CPU calculation
-=======
                             
                             // Broadcast position updates to all clients
                             Self::broadcast_positions(&graph_service_clone, &graph.nodes).await;
->>>>>>> f2ef278b
                         }
                     }
                 } else {
@@ -350,141 +276,8 @@
                 *cache = None;
             }
             drop(loop_guard); // Explicitly drop the guard to trigger the cleanup
-            info!("[Graph:{}] Physics simulation loop terminated", loop_simulation_id);
         }); 
 
-<<<<<<< HEAD
-        // Add a periodic duplicate node cleanup job
-        info!("[GraphService] Starting periodic duplicate node cleanup job");
-        let graph_service_clone = graph_service.clone();
-        let cleanup_simulation_id = simulation_id.clone();
-        tokio::spawn(async move {
-            // Wait for graph to initialize before starting cleanup
-            tokio::time::sleep(Duration::from_secs(10)).await;
-            
-            // Run cleanup every minute to prevent node proliferation
-            let mut interval = tokio::time::interval(Duration::from_secs(60));
-            
-            loop {
-                interval.tick().await;
-                
-                // Check if shutdown was requested
-                if graph_service_clone.shutdown_requested.load(Ordering::SeqCst) {
-                    info!("[GraphService:{}] Cleanup job shutting down", cleanup_simulation_id);
-                    break;
-                }
-                
-                // Clean any duplicate nodes that might have appeared
-                if let Ok(removed) = graph_service_clone.clean_duplicate_nodes().await {
-                    if removed > 0 {
-                        info!("[GraphService:{}] Removed {} duplicate nodes during cleanup", cleanup_simulation_id, removed);
-                    }
-                    
-                    // Also fix any node 0 instances that might be causing the axis-aligned issues
-                    if let Ok(fixed) = graph_service_clone.fix_node_zero_issue().await {
-                        if fixed > 0 {
-                            info!("[GraphService:{}] Fixed {} instances of problematic node 0", cleanup_simulation_id, fixed);
-                        }
-                    }
-                }
-            }
-        });
-
-        graph_service
-    }
-    
-    // Initialize the graph from metadata on startup
-    pub async fn initialize_graph(&self) -> Result<(), Box<dyn std::error::Error + Send + Sync>> {
-        info!("[GraphService] Initializing graph from metadata");
-        
-        // Wait for metadata file if in docker environment
-        if Self::is_running_in_docker() {
-            if !Self::wait_for_metadata_file().await {
-                return Err("Timed out waiting for metadata file".into());
-            }
-        }
-        
-        // Load metadata and build graph
-        let metadata = match crate::services::file_service::FileService::load_or_create_metadata() {
-            Ok(metadata) => metadata,
-            Err(e) => return Err(format!("Failed to load metadata: {}", e).into()),
-        };
-        
-        // Build graph from metadata
-        let graph = Self::build_graph_from_metadata(&metadata).await?;
-        *self.graph_data.write().await = graph;
-        
-        // Also initialize node_map
-        {
-            let graph = self.graph_data.read().await;
-            let mut node_map = self.node_map.write().await;
-            node_map.clear();
-            for node in &graph.nodes {
-                node_map.insert(node.id.clone(), node.clone());
-            }
-        }
-        
-        info!("[GraphService] Graph successfully initialized from metadata");
-        self.is_initialized.store(true, Ordering::SeqCst);
-        Ok(())
-    }
-    
-    // Helper to check if running in docker
-    fn is_running_in_docker() -> bool {
-        std::path::Path::new("/.dockerenv").exists()
-    }
-    
-    // Broadcast node position updates to all connected clients
-    pub async fn broadcast_node_positions(&self) {
-        if let Some(client_manager) = &self.client_manager {
-            // Only broadcast if graph is initialized
-            if !self.is_initialized.load(Ordering::SeqCst) {
-                return;
-            }
-            
-            // Get current node positions
-            let nodes = self.get_node_positions().await;
-            if nodes.is_empty() {
-                return;
-            }
-            
-            // Broadcast to all clients
-            client_manager.broadcast_node_positions(nodes).await;
-        }
-    }
-    
-    // Check if physics simulation has stabilized
-    pub fn is_physics_stable(&self) -> bool {
-        self.is_physics_stable.load(Ordering::SeqCst)
-    }
-    
-    // Start broadcasting loop to send position updates to all connected clients
-    pub fn start_broadcast_loop(&self) {
-        if self.client_manager.is_none() {
-            return;
-        }
-        
-        let graph_service = self.clone();
-        let simulation_id = self.simulation_id.clone();
-        tokio::spawn(async move {
-            info!("[GraphService:{}] Starting position broadcast loop", simulation_id);
-            let mut interval = tokio::time::interval(tokio::time::Duration::from_millis(100)); // 10 Hz broadcasts
-            
-            loop {
-                interval.tick().await;
-                
-                // Check if shutdown was requested
-                if graph_service.shutdown_requested.load(Ordering::SeqCst) {
-                    info!("[GraphService:{}] Broadcast loop shutting down", simulation_id);
-                    break;
-                }
-                
-                graph_service.broadcast_node_positions().await;
-            }
-        }); 
-    }
-    
-=======
         return_service
     }
     
@@ -547,7 +340,6 @@
         }
     }
 
->>>>>>> f2ef278b
     /// Shutdown the simulation loop to allow creating a new instance
     pub async fn shutdown(&self) {
         info!("[GraphService] Shutting down simulation loop (ID: {})", self.simulation_id);
