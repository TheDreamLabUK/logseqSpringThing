// client/src/features/settings/config/settingsUIDefinition.ts

export type SettingWidgetType =
  | 'toggle'
  | 'slider'
  | 'numberInput'
  | 'textInput'
  | 'colorPicker'
  | 'select'
  | 'radioGroup' // For a small set of mutually exclusive choices
  | 'rangeSlider' // For [number, number] arrays
  | 'buttonAction'
  | 'dualColorPicker'; // Custom type for [string, string] color arrays

export interface UISettingDefinition {
  label: string;
  type: SettingWidgetType;
  path: string; // Full path in the SettingsStore, e.g., "visualisation.nodes.baseColor"
  description?: string; // Tooltip text
  options?: Array<{ value: string | number; label: string }>; // For select
  min?: number; // For slider, numberInput, rangeSlider
  max?: number; // For slider, numberInput, rangeSlider
  step?: number; // For slider, numberInput, rangeSlider
  unit?: string; // e.g., "px", "ms"
  isAdvanced?: boolean; // To hide behind an "Advanced" toggle if needed
  isPowerUserOnly?: boolean; // Only visible/editable by power users
  action?: () => void; // For buttonAction type
}

export interface UISubsectionDefinition {
  label: string;
  settings: Record<string, UISettingDefinition>;
}

export interface UICategoryDefinition {
  label: string;
  icon?: string; // Lucide icon name
  subsections: Record<string, UISubsectionDefinition>;
}

export const settingsUIDefinition: Record<string, UICategoryDefinition> = {
  visualisation: {
    label: 'Visualisation',
    icon: 'Eye',
    subsections: {
      nodes: {
        label: 'Nodes',
        settings: {
          baseColor: { label: 'Base Color', type: 'colorPicker', path: 'visualisation.nodes.baseColor', description: 'Default color of graph nodes.' },
          metalness: { label: 'Metalness', type: 'slider', min: 0, max: 1, step: 0.01, path: 'visualisation.nodes.metalness', description: 'How metallic nodes appear.' },
          opacity: { label: 'Opacity', type: 'slider', min: 0, max: 1, step: 0.01, path: 'visualisation.nodes.opacity', description: 'Overall opacity of nodes.' },
          roughness: { label: 'Roughness', type: 'slider', min: 0, max: 1, step: 0.01, path: 'visualisation.nodes.roughness', description: 'Surface roughness of nodes.' },
<<<<<<< HEAD
          nodeSize: { label: 'Node Size', type: 'slider', min: 0.1, max: 5, step: 0.1, path: 'visualisation.nodes.nodeSize', description: 'Controls the overall size of the nodes.' },
=======
          nodeSize: { label: 'Node Size', type: 'slider', min: 0.01, max: 0.2, step: 0.01, path: 'visualisation.nodes.nodeSize', description: 'Controls the overall size of the nodes.' },
>>>>>>> aa1b207c
          quality: { label: 'Quality', type: 'radioGroup', options: [{value: 'low', label: 'Low'}, {value: 'medium', label: 'Medium'}, {value: 'high', label: 'High'}], path: 'visualisation.nodes.quality', description: 'Render quality of nodes.' },
          enableInstancing: { label: 'Enable Instancing', type: 'toggle', path: 'visualisation.nodes.enableInstancing', description: 'Use instanced rendering for nodes (performance).' },
          enableHologram: { label: 'Enable Hologram Effect', type: 'toggle', path: 'visualisation.nodes.enableHologram', description: 'Apply hologram effect to nodes.' },
          enableMetadataShape: { label: 'Enable Metadata Shape', type: 'toggle', path: 'visualisation.nodes.enableMetadataShape', description: 'Use shapes based on metadata.' },
          enableMetadataVisualisation: { label: 'Enable Metadata Visualisation', type: 'toggle', path: 'visualisation.nodes.enableMetadataVisualisation', description: 'Show metadata as part of node visualisation.' },
        },
      },
      edges: {
        label: 'Edges',
        settings: {
          arrowSize: { label: 'Arrow Size', type: 'slider', min: 0.01, max: 0.5, step: 0.01, path: 'visualisation.edges.arrowSize', description: 'Size of the arrows on edges.' },
          baseWidth: { label: 'Base Width', type: 'slider', min: 0.01, max: 2, step: 0.01, path: 'visualisation.edges.baseWidth', description: 'Base width of edges.' },
          color: { label: 'Color', type: 'colorPicker', path: 'visualisation.edges.color', description: 'Default color of edges.' },
          enableArrows: { label: 'Enable Arrows', type: 'toggle', path: 'visualisation.edges.enableArrows', description: 'Show arrows on directed edges.' },
          opacity: { label: 'Opacity', type: 'slider', min: 0, max: 1, step: 0.01, path: 'visualisation.edges.opacity', description: 'Overall opacity of edges.' },
          widthRange: { label: 'Width Range', type: 'rangeSlider', min: 0.1, max: 5, step: 0.1, path: 'visualisation.edges.widthRange', description: 'Minimum and maximum width for edges.' },
          quality: { label: 'Quality', type: 'select', options: [{value: 'low', label: 'Low'}, {value: 'medium', label: 'Medium'}, {value: 'high', label: 'High'}], path: 'visualisation.edges.quality', description: 'Render quality of edges.' },
          enableFlowEffect: { label: 'Enable Flow Effect', type: 'toggle', path: 'visualisation.edges.enableFlowEffect', description: 'Animate a flow effect along edges.', isAdvanced: true },
          flowSpeed: { label: 'Flow Speed', type: 'slider', min: 0.1, max: 5, step: 0.1, path: 'visualisation.edges.flowSpeed', description: 'Speed of the flow effect.', isAdvanced: true },
          flowIntensity: { label: 'Flow Intensity', type: 'slider', min: 0, max: 10, step: 0.1, path: 'visualisation.edges.flowIntensity', description: 'Intensity of the flow effect.' },
          glowStrength: { label: 'Glow Strength', type: 'slider', min: 0, max: 5, step: 0.1, path: 'visualisation.edges.glowStrength', description: 'Strength of the edge glow effect.' },
          distanceIntensity: { label: 'Distance Intensity', type: 'slider', min: 0, max: 10, step: 0.1, path: 'visualisation.edges.distanceIntensity', description: 'Intensity based on distance for some edge effects.' },
          useGradient: { label: 'Use Gradient', type: 'toggle', path: 'visualisation.edges.useGradient', description: 'Use a gradient for edge colors.' },
          gradientColors: { label: 'Gradient Colors', type: 'dualColorPicker', path: 'visualisation.edges.gradientColors', description: 'Start and end colors for edge gradient.' },
        },
      },
      physics: {
        label: 'Physics',
        settings: {
          enabled: { label: 'Enable Physics', type: 'toggle', path: 'visualisation.physics.enabled', description: 'Enable physics simulation for graph layout.' },
          attractionStrength: { label: 'Attraction Strength', type: 'slider', min: 0, max: 1, step: 0.01, path: 'visualisation.physics.attractionStrength', description: 'Strength of attraction between connected nodes.' },
          boundsSize: { label: 'Bounds Size', type: 'slider', min: 1, max: 50, step: 0.5, path: 'visualisation.physics.boundsSize', description: 'Size of the simulation bounding box.' },
          collisionRadius: { label: 'Collision Radius', type: 'slider', min: 0.1, max: 5, step: 0.1, path: 'visualisation.physics.collisionRadius', description: 'Radius for node collision detection.' },
          damping: { label: 'Damping', type: 'slider', min: 0, max: 1, step: 0.01, path: 'visualisation.physics.damping', description: 'Damping factor to slow down node movement.' },
          enableBounds: { label: 'Enable Bounds', type: 'toggle', path: 'visualisation.physics.enableBounds', description: 'Confine nodes within the bounds size.' },
          iterations: { label: 'Iterations', type: 'slider', min: 10, max: 500, step: 10, path: 'visualisation.physics.iterations', description: 'Number of physics iterations per step.' },
          maxVelocity: { label: 'Max Velocity', type: 'slider', min: 0.001, max: 0.5, step: 0.001, path: 'visualisation.physics.maxVelocity', description: 'Maximum velocity of nodes.' },
          repulsionStrength: { label: 'Repulsion Strength', type: 'slider', min: 0, max: 2, step: 0.01, path: 'visualisation.physics.repulsionStrength', description: 'Strength of repulsion between nodes.' },
          springStrength: { label: 'Spring Strength', type: 'slider', min: 0, max: 1, step: 0.01, path: 'visualisation.physics.springStrength', description: 'Strength of springs (edges) pulling nodes together.' },
          repulsionDistance: { label: 'Repulsion Distance', type: 'slider', min: 0.1, max: 10, step: 0.1, path: 'visualisation.physics.repulsionDistance', description: 'Distance at which repulsion force acts.' },
          massScale: { label: 'Mass Scale', type: 'slider', min: 0.1, max: 10, step: 0.1, path: 'visualisation.physics.massScale', description: 'Scaling factor for node mass.' },
          boundaryDamping: { label: 'Boundary Damping', type: 'slider', min: 0, max: 1, step: 0.01, path: 'visualisation.physics.boundaryDamping', description: 'Damping when nodes hit boundaries.' },
        },
      },
      rendering: {
        label: 'Rendering',
        settings: {
          backgroundColor: { label: 'Background Color', type: 'colorPicker', path: 'visualisation.rendering.backgroundColor', description: 'Color of the viewport background.' },
          enableAntialiasing: { label: 'Enable Antialiasing', type: 'toggle', path: 'visualisation.rendering.enableAntialiasing', description: 'Smooth jagged edges (MSAA/FXAA).' },
          ambientLightIntensity: { label: 'Ambient Light Intensity', type: 'slider', min: 0, max: 2, step: 0.05, path: 'visualisation.rendering.ambientLightIntensity', description: 'Intensity of ambient light.' },
          directionalLightIntensity: { label: 'Directional Light Intensity', type: 'slider', min: 0, max: 2, step: 0.05, path: 'visualisation.rendering.directionalLightIntensity', description: 'Intensity of directional light.' },
          enableAmbientOcclusion: { label: 'Enable Ambient Occlusion', type: 'toggle', path: 'visualisation.rendering.enableAmbientOcclusion', description: 'Enable screen-space ambient occlusion (SSAO).', isAdvanced: true },
          enableShadows: { label: 'Enable Shadows', type: 'toggle', path: 'visualisation.rendering.enableShadows', description: 'Enable dynamic shadows.', isAdvanced: true },
          environmentIntensity: { label: 'Environment Intensity', type: 'slider', min: 0, max: 2, step: 0.05, path: 'visualisation.rendering.environmentIntensity', description: 'Intensity of environment lighting (IBL).' },
          shadowMapSize: { label: 'Shadow Map Size', type: 'select', options: [{value: '512', label: '512px'}, {value: '1024', label: '1024px'}, {value: '2048', label: '2048px'}, {value: '4096', label: '4096px'}], path: 'visualisation.rendering.shadowMapSize', description: 'Resolution of shadow maps.', isAdvanced: true },
          shadowBias: { label: 'Shadow Bias', type: 'slider', min: -0.01, max: 0.01, step: 0.0001, path: 'visualisation.rendering.shadowBias', description: 'Bias to prevent shadow acne.', isAdvanced: true },
          context: { label: 'Rendering Context', type: 'select', options: [{value: 'desktop', label: 'Desktop'}, {value: 'ar', label: 'AR'}], path: 'visualisation.rendering.context', description: 'Current rendering context.' },
        },
      },
      labels: {
        label: 'Labels',
        settings: {
          enableLabels: { label: 'Enable Labels', type: 'toggle', path: 'visualisation.labels.enableLabels', description: 'Show text labels for nodes.' },
          desktopFontSize: { label: 'Desktop Font Size', type: 'slider', min: 0.01, max: 0.05, step: 0.01, path: 'visualisation.labels.desktopFontSize', description: 'Font size for labels in desktop mode.' },
          textColor: { label: 'Text Color', type: 'colorPicker', path: 'visualisation.labels.textColor', description: 'Color of label text.' },
          textOutlineColor: { label: 'Outline Color', type: 'colorPicker', path: 'visualisation.labels.textOutlineColor', description: 'Color of label text outline.' },
          textOutlineWidth: { label: 'Outline Width', type: 'slider', min: 0, max: 0.01, step: 0.001, path: 'visualisation.labels.textOutlineWidth', description: 'Width of label text outline.' },
          textResolution: { label: 'Text Resolution', type: 'numberInput', min: 8, max: 128, step: 1, path: 'visualisation.labels.textResolution', description: 'Resolution of text rendering texture.' },
          textPadding: { label: 'Text Padding', type: 'slider', min: 0, max: 0.1, step: 0.01, path: 'visualisation.labels.textPadding', description: 'Padding around text labels.' },
          billboardMode: { label: 'Billboard Mode', type: 'select', options: [{value: 'camera', label: 'Camera Facing'}, {value: 'vertical', label: 'Vertical Lock'}], path: 'visualisation.labels.billboardMode', description: 'How labels orient themselves.' },
        },
      },
      bloom: {
        label: 'Bloom Effect',
        settings: {
          enabled: { label: 'Enable Bloom', type: 'toggle', path: 'visualisation.bloom.enabled', description: 'Enable post-processing bloom effect.' },
          strength: { label: 'Strength', type: 'slider', min: 0, max: 3, step: 0.01, path: 'visualisation.bloom.strength', description: 'Overall strength of the bloom effect.' },
          edgeBloomStrength: { label: 'Edge Bloom Strength', type: 'slider', min: 0, max: 5, step: 0.05, path: 'visualisation.bloom.edgeBloomStrength', description: 'Bloom strength for edges.' },
          environmentBloomStrength: { label: 'Environment Bloom Strength', type: 'slider', min: 0, max: 5, step: 0.05, path: 'visualisation.bloom.environmentBloomStrength', description: 'Bloom strength from environment.' },
          nodeBloomStrength: { label: 'Node Bloom Strength', type: 'slider', min: 0, max: 5, step: 0.05, path: 'visualisation.bloom.nodeBloomStrength', description: 'Bloom strength for nodes.' },
          radius: { label: 'Radius', type: 'slider', min: 0, max: 5, step: 0.05, path: 'visualisation.bloom.radius', description: 'Radius of the bloom effect.' },
          threshold: { label: 'Threshold', type: 'slider', min: 0, max: 1, step: 0.01, path: 'visualisation.bloom.threshold', description: 'Luminance threshold for bloom.' },
        },
      },
      hologram: {
        label: 'Hologram Effect',
        settings: {
          ringCount: { label: 'Ring Count', type: 'slider', min: 0, max: 10, step: 1, path: 'visualisation.hologram.ringCount', description: 'Number of rings in hologram effect.' },
          ringColor: { label: 'Ring Color', type: 'colorPicker', path: 'visualisation.hologram.ringColor', description: 'Color of hologram rings.' },
          ringOpacity: { label: 'Ring Opacity', type: 'slider', min: 0, max: 1, step: 0.01, path: 'visualisation.hologram.ringOpacity', description: 'Opacity of hologram rings.' },
          sphereSizes: { label: 'Sphere Sizes (Min/Max)', type: 'rangeSlider', min: 0.1, max: 20, step: 0.1, path: 'visualisation.hologram.sphereSizes', description: 'Min/max sizes for hologram spheres.' },
          ringRotationSpeed: { label: 'Ring Rotation Speed', type: 'slider', min: 0, max: 50, step: 0.5, path: 'visualisation.hologram.ringRotationSpeed', description: 'Rotation speed of hologram rings.' },
          enableBuckminster: { label: 'Enable Buckminster', type: 'toggle', path: 'visualisation.hologram.enableBuckminster', description: 'Enable Buckminster fullerene style hologram.' },
          buckminsterSize: { label: 'Buckminster Size', type: 'slider', min: 1, max: 20, step: 0.5, path: 'visualisation.hologram.buckminsterSize', description: 'Size of Buckminster hologram.' },
          buckminsterOpacity: { label: 'Buckminster Opacity', type: 'slider', min: 0, max: 1, step: 0.01, path: 'visualisation.hologram.buckminsterOpacity', description: 'Opacity of Buckminster hologram.' },
          enableGeodesic: { label: 'Enable Geodesic', type: 'toggle', path: 'visualisation.hologram.enableGeodesic', description: 'Enable geodesic dome style hologram.' },
          geodesicSize: { label: 'Geodesic Size', type: 'slider', min: 1, max: 20, step: 0.5, path: 'visualisation.hologram.geodesicSize', description: 'Size of geodesic hologram.' },
          geodesicOpacity: { label: 'Geodesic Opacity', type: 'slider', min: 0, max: 1, step: 0.01, path: 'visualisation.hologram.geodesicOpacity', description: 'Opacity of geodesic hologram.' },
          enableTriangleSphere: { label: 'Enable Triangle Sphere', type: 'toggle', path: 'visualisation.hologram.enableTriangleSphere', description: 'Enable triangle sphere style hologram.' },
          triangleSphereSize: { label: 'Triangle Sphere Size', type: 'slider', min: 1, max: 20, step: 0.5, path: 'visualisation.hologram.triangleSphereSize', description: 'Size of triangle sphere hologram.' },
          triangleSphereOpacity: { label: 'Triangle Sphere Opacity', type: 'slider', min: 0, max: 1, step: 0.01, path: 'visualisation.hologram.triangleSphereOpacity', description: 'Opacity of triangle sphere hologram.' },
          globalRotationSpeed: { label: 'Global Rotation Speed', type: 'slider', min: 0, max: 20, step: 0.1, path: 'visualisation.hologram.globalRotationSpeed', description: 'Global rotation speed for hologram effects.' },
        },
      },
      animations: {
        label: 'Animations',
        settings: {
          enableNodeAnimations: { label: 'Enable Node Animations', type: 'toggle', path: 'visualisation.animations.enableNodeAnimations', description: 'Enable generic node animations.' },
          enableMotionBlur: { label: 'Enable Motion Blur', type: 'toggle', path: 'visualisation.animations.enableMotionBlur', description: 'Enable motion blur effect.', isAdvanced: true },
          motionBlurStrength: { label: 'Motion Blur Strength', type: 'slider', min: 0, max: 1, step: 0.01, path: 'visualisation.animations.motionBlurStrength', description: 'Strength of motion blur.', isAdvanced: true },
          selectionWaveEnabled: { label: 'Enable Selection Wave', type: 'toggle', path: 'visualisation.animations.selectionWaveEnabled', description: 'Enable wave animation on selection.' },
          pulseEnabled: { label: 'Enable Pulse Animation', type: 'toggle', path: 'visualisation.animations.pulseEnabled', description: 'Enable pulsing animation on nodes.' },
          pulseSpeed: { label: 'Pulse Speed', type: 'slider', min: 0.1, max: 2, step: 0.05, path: 'visualisation.animations.pulseSpeed', description: 'Speed of pulse animation.' },
          pulseStrength: { label: 'Pulse Strength', type: 'slider', min: 0.1, max: 2, step: 0.05, path: 'visualisation.animations.pulseStrength', description: 'Strength of pulse animation.' },
          waveSpeed: { label: 'Wave Speed', type: 'slider', min: 0.1, max: 2, step: 0.05, path: 'visualisation.animations.waveSpeed', description: 'Speed of selection wave animation.' },
        },
      },
    },
  },
  system: {
    label: 'System',
    icon: 'Settings',
    subsections: {
      general: {
        label: 'General',
        settings: {
          persistSettings: { label: 'Persist Settings on Server', type: 'toggle', path: 'system.persistSettings', description: 'Save settings to your user profile on the server (if authenticated).'},
          customBackendUrl: { label: 'Custom Backend URL', type: 'textInput', path: 'system.customBackendUrl', description: 'Overrides the default backend URL. Requires app reload. Leave empty for default.', isPowerUserOnly: true },
        }
      },
      websocket: {
        label: 'WebSocket',
        settings: {
          updateRate: { label: 'Update Rate (Hz)', type: 'slider', min: 1, max: 60, step: 1, path: 'system.websocket.updateRate', description: 'Frequency of position updates from server.' },
          reconnectAttempts: { label: 'Reconnect Attempts', type: 'slider', min: 0, max: 10, step: 1, path: 'system.websocket.reconnectAttempts', description: 'Number of WebSocket reconnect attempts.' },
          reconnectDelay: { label: 'Reconnect Delay', type: 'slider', unit: 'ms', min: 500, max: 10000, step: 100, path: 'system.websocket.reconnectDelay', description: 'Delay between WebSocket reconnect attempts.' },
          binaryChunkSize: { label: 'Binary Chunk Size', type: 'slider', unit: 'bytes', min: 256, max: 8192, step: 256, path: 'system.websocket.binaryChunkSize', description: 'Chunk size for binary data transmission.' },
          compressionEnabled: { label: 'Compression Enabled', type: 'toggle', path: 'system.websocket.compressionEnabled', description: 'Enable WebSocket message compression.' },
          compressionThreshold: { label: 'Compression Threshold', type: 'slider', unit: 'bytes', min: 64, max: 4096, step: 64, path: 'system.websocket.compressionThreshold', description: 'Threshold for WebSocket compression.' },
        },
      },
      debug: {
        label: 'Client Debugging',
        settings: {
          enabled: { label: 'Enable Client Debug Mode', type: 'toggle', path: 'system.debug.enabled', description: 'Enable general client-side debug logging and features.' },
          logLevel: { label: 'Client Log Level', type: 'select', options: [{value: 'debug', label: 'Debug'}, {value: 'info', label: 'Info'}, {value: 'warn', label: 'Warn'}, {value: 'error', label: 'Error'}], path: 'system.debug.logLevel', description: 'Client console log level.', isPowerUserOnly: true },
          enableDataDebug: { label: 'Enable Data Debug', type: 'toggle', path: 'system.debug.enableDataDebug', description: 'Log detailed client data flow information.', isAdvanced: true },
          enableWebsocketDebug: { label: 'Enable WebSocket Debug', type: 'toggle', path: 'system.debug.enableWebsocketDebug', description: 'Log WebSocket communication details.', isAdvanced: true },
          logBinaryHeaders: { label: 'Log Binary Headers', type: 'toggle', path: 'system.debug.logBinaryHeaders', description: 'Log headers of binary messages.', isAdvanced: true },
          logFullJson: { label: 'Log Full JSON', type: 'toggle', path: 'system.debug.logFullJson', description: 'Log complete JSON payloads.', isAdvanced: true },
          enablePhysicsDebug: { label: 'Enable Physics Debug', type: 'toggle', path: 'system.debug.enablePhysicsDebug', description: 'Show physics debug visualizations.', isAdvanced: true },
          enableNodeDebug: { label: 'Enable Node Debug', type: 'toggle', path: 'system.debug.enableNodeDebug', description: 'Enable debug features for nodes.', isAdvanced: true },
          enableShaderDebug: { label: 'Enable Shader Debug', type: 'toggle', path: 'system.debug.enableShaderDebug', description: 'Enable shader debugging tools.', isAdvanced: true, isPowerUserOnly: true },
          enableMatrixDebug: { label: 'Enable Matrix Debug', type: 'toggle', path: 'system.debug.enableMatrixDebug', description: 'Log matrix transformations.', isAdvanced: true, isPowerUserOnly: true },
          enablePerformanceDebug: { label: 'Enable Performance Debug', type: 'toggle', path: 'system.debug.enablePerformanceDebug', description: 'Show performance metrics.', isAdvanced: true },
        },
      },
    },
  },
  xr: {
    label: 'XR',
    icon: 'Smartphone',
    subsections: {
      general: {
        label: 'General XR',
        settings: {
          clientSideEnableXR: { label: 'Enable XR Mode (Client)', type: 'toggle', path: 'xr.clientSideEnableXR', description: 'Toggle immersive XR mode. Requires a compatible headset and page reload.' },
          enabled: { label: 'XR Features Enabled (Server)', type: 'toggle', path: 'xr.enabled', description: 'Enable XR features on the server (requires server restart if changed).', isPowerUserOnly: true },
          displayMode: { label: 'XR Display Mode', type: 'select', options: [{value: 'inline', label: 'Inline (Desktop)'}, {value: 'immersive-vr', label: 'Immersive VR'}, {value: 'immersive-ar', label: 'Immersive AR'}], path: 'xr.displayMode', description: 'Preferred XR display mode.' },
          quality: { label: 'XR Quality', type: 'select', options: [{value: 'low', label: 'Low'}, {value: 'medium', label: 'Medium'}, {value: 'high', label: 'High'}], path: 'xr.quality', description: 'Overall rendering quality in XR.' },
          renderScale: { label: 'Render Scale', type: 'slider', min: 0.5, max: 2, step: 0.1, path: 'xr.renderScale', description: 'XR rendering resolution scale.' },
          interactionDistance: { label: 'Interaction Distance', type: 'slider', min: 0.1, max: 5, step: 0.1, path: 'xr.interactionDistance', description: 'Max distance for XR interactions.' },
          locomotionMethod: { label: 'Locomotion Method', type: 'select', options: [{value: 'teleport', label: 'Teleport'}, {value: 'continuous', label: 'Continuous'}], path: 'xr.locomotionMethod', description: 'Method for moving in XR.' },
          teleportRayColor: { label: 'Teleport Ray Color', type: 'colorPicker', path: 'xr.teleportRayColor', description: 'Color of the teleportation ray.' },
          controllerModel: { label: 'Controller Model Path', type: 'textInput', path: 'xr.controllerModel', description: 'Path to custom controller model (leave empty for default).', isAdvanced: true },
          roomScale: { label: 'Room Scale Factor', type: 'slider', min: 0.5, max: 2.0, step: 0.1, path: 'xr.roomScale', description: 'Scaling factor for room-scale XR experiences.'},
          spaceType: { label: 'Reference Space Type', type: 'select', options: [{value: 'local-floor', label: 'Local Floor'}, {value: 'bounded-floor', label: 'Bounded Floor'}, {value: 'unbounded', label: 'Unbounded'}], path: 'xr.spaceType', description: 'WebXR reference space type.'},
        },
      },
      handFeatures: {
        label: 'Hand Tracking & Interactions',
        settings: {
          handTracking: { label: 'Enable Hand Tracking', type: 'toggle', path: 'xr.handTracking', description: 'Enable hand tracking in XR.' },
          controllerRayColor: { label: 'Controller Ray Color', type: 'colorPicker', path: 'xr.controllerRayColor', description: 'Color of controller interaction rays.' },
          enableHaptics: { label: 'Enable Haptics', type: 'toggle', path: 'xr.enableHaptics', description: 'Enable haptic feedback in controllers.' },
          handMeshEnabled: { label: 'Show Hand Mesh', type: 'toggle', path: 'xr.handMeshEnabled', description: 'Render a mesh for tracked hands.', isAdvanced: true },
          handMeshColor: { label: 'Hand Mesh Color', type: 'colorPicker', path: 'xr.handMeshColor', description: 'Color of the hand mesh.', isAdvanced: true },
          handMeshOpacity: { label: 'Hand Mesh Opacity', type: 'slider', min: 0, max: 1, step: 0.01, path: 'xr.handMeshOpacity', description: 'Opacity of the hand mesh.', isAdvanced: true },
          handPointSize: { label: 'Hand Joint Point Size', type: 'slider', min: 0.001, max: 0.02, step: 0.001, path: 'xr.handPointSize', description: 'Size of points representing hand joints.', isAdvanced: true },
          handRayEnabled: { label: 'Enable Hand Rays', type: 'toggle', path: 'xr.handRayEnabled', description: 'Show rays originating from hands for interaction.', isAdvanced: true },
          handRayWidth: { label: 'Hand Ray Width', type: 'slider', min: 0.001, max: 0.01, step: 0.0005, path: 'xr.handRayWidth', description: 'Width of hand interaction rays.', isAdvanced: true },
          gestureSmoothing: { label: 'Gesture Smoothing', type: 'slider', min: 0, max: 1, step: 0.05, path: 'xr.gestureSmoothing', description: 'Smoothing factor for hand gestures.', isAdvanced: true },
          hapticIntensity: { label: 'Haptic Intensity', type: 'slider', min: 0, max: 1, step: 0.05, path: 'xr.hapticIntensity', description: 'Intensity of haptic feedback.' },
          dragThreshold: { label: 'Drag Threshold', type: 'slider', min: 0.01, max: 0.2, step: 0.01, path: 'xr.dragThreshold', description: 'Threshold for initiating a drag interaction.' },
          pinchThreshold: { label: 'Pinch Threshold', type: 'slider', min: 0.1, max: 0.9, step: 0.05, path: 'xr.pinchThreshold', description: 'Threshold for pinch gesture detection.' },
          rotationThreshold: { label: 'Rotation Threshold', type: 'slider', min: 0.01, max: 0.2, step: 0.01, path: 'xr.rotationThreshold', description: 'Threshold for rotation gestures.' },
          movementSpeed: { label: 'Movement Speed', type: 'slider', min: 0.01, max: 0.5, step: 0.01, path: 'xr.movementSpeed', description: 'Speed for continuous locomotion.' },
          deadZone: { label: 'Controller Dead Zone', type: 'slider', min: 0.01, max: 0.5, step: 0.01, path: 'xr.deadZone', description: 'Dead zone for controller analog sticks.' },
          interactionRadius: { label: 'Interaction Radius', type: 'slider', min: 0.05, max: 0.5, step: 0.01, path: 'xr.interactionRadius', description: 'Radius for direct hand interactions.' },
          movementAxesHorizontal: { label: 'Movement Horizontal Axis', type: 'slider', min: 0, max: 5, step: 1, path: 'xr.movementAxesHorizontal', description: 'Axis used for horizontal movement in XR.', isAdvanced: true },
          movementAxesVertical: { label: 'Movement Vertical Axis', type: 'slider', min: 0, max: 5, step: 1, path: 'xr.movementAxesVertical', description: 'Axis used for vertical movement in XR.', isAdvanced: true },
        }
      },
      environmentUnderstanding: {
        label: 'Environment Understanding',
        settings: {
          enableLightEstimation: { label: 'Enable Light Estimation', type: 'toggle', path: 'xr.enableLightEstimation', description: 'Enable light estimation for AR environments.', isAdvanced: true },
          enablePlaneDetection: { label: 'Enable Plane Detection', type: 'toggle', path: 'xr.enablePlaneDetection', description: 'Enable automatic detection of flat surfaces (planes) in AR.', isAdvanced: true },
          enableSceneUnderstanding: { label: 'Enable Scene Understanding', type: 'toggle', path: 'xr.enableSceneUnderstanding', description: 'Enable advanced scene understanding (meshes, semantics) in AR.', isAdvanced: true },
          planeColor: { label: 'Plane Color', type: 'colorPicker', path: 'xr.planeColor', description: 'Color of detected planes in AR.', isAdvanced: true },
          planeOpacity: { label: 'Plane Opacity', type: 'slider', min: 0, max: 1, step: 0.01, path: 'xr.planeOpacity', description: 'Opacity of detected planes in AR.', isAdvanced: true },
          planeDetectionDistance: { label: 'Plane Detection Distance', type: 'slider', min: 0.1, max: 10, step: 0.1, path: 'xr.planeDetectionDistance', description: 'Maximum distance for plane detection in AR.', isAdvanced: true },
          showPlaneOverlay: { label: 'Show Plane Overlay', type: 'toggle', path: 'xr.showPlaneOverlay', description: 'Show a visual overlay on detected planes.', isAdvanced: true },
          snapToFloor: { label: 'Snap to Floor', type: 'toggle', path: 'xr.snapToFloor', description: 'Automatically snap objects to detected floor planes.', isAdvanced: true },
        },
      },
      passthrough: {
        label: 'Passthrough',
        settings: {
          enablePassthroughPortal: { label: 'Enable Passthrough Portal', type: 'toggle', path: 'xr.enablePassthroughPortal', description: 'Enable a portal to the real world via passthrough camera.', isAdvanced: true },
          passthroughOpacity: { label: 'Passthrough Opacity', type: 'slider', min: 0, max: 1, step: 0.01, path: 'xr.passthroughOpacity', description: 'Opacity of the passthrough view.', isAdvanced: true },
          passthroughBrightness: { label: 'Passthrough Brightness', type: 'slider', min: 0, max: 2, step: 0.05, path: 'xr.passthroughBrightness', description: 'Brightness adjustment for passthrough.', isAdvanced: true },
          passthroughContrast: { label: 'Passthrough Contrast', type: 'slider', min: 0, max: 2, step: 0.05, path: 'xr.passthroughContrast', description: 'Contrast adjustment for passthrough.', isAdvanced: true },
          portalSize: { label: 'Portal Size', type: 'slider', min: 0.1, max: 10, step: 0.1, path: 'xr.portalSize', description: 'Size of the passthrough portal.', isAdvanced: true },
          portalEdgeColor: { label: 'Portal Edge Color', type: 'colorPicker', path: 'xr.portalEdgeColor', description: 'Color of the passthrough portal edge.', isAdvanced: true },
          portalEdgeWidth: { label: 'Portal Edge Width', type: 'slider', min: 0, max: 0.1, step: 0.001, path: 'xr.portalEdgeWidth', description: 'Width of the passthrough portal edge.', isAdvanced: true },
        },
      },
    },
  },
  ai: {
    label: 'AI Services',
    icon: 'Brain',
    subsections: {
      ragflow: {
        label: 'RAGFlow',
        settings: {
          apiKey: { label: 'API Key', type: 'textInput', path: 'ragflow.apiKey', description: 'Your RAGFlow API Key. Will be obscured.', isPowerUserOnly: true },
          agentId: { label: 'Agent ID', type: 'textInput', path: 'ragflow.agentId', description: 'RAGFlow Agent ID.', isPowerUserOnly: true },
          apiBaseUrl: { label: 'API Base URL', type: 'textInput', path: 'ragflow.apiBaseUrl', description: 'Custom RAGFlow API Base URL.', isPowerUserOnly: true, isAdvanced: true },
          timeout: { label: 'Timeout (s)', type: 'slider', unit: 's', min: 1, max: 300, step: 1, path: 'ragflow.timeout', description: 'API request timeout in seconds.' },
          maxRetries: { label: 'Max Retries', type: 'slider', min: 0, max: 10, step: 1, path: 'ragflow.maxRetries', description: 'Maximum retry attempts for API calls.' },
          chatId: { label: 'Chat ID', type: 'textInput', path: 'ragflow.chatId', description: 'Default RAGFlow Chat ID.', isPowerUserOnly: true, isAdvanced: true },
        },
      },
      perplexity: {
        label: 'Perplexity',
        settings: {
          apiKey: { label: 'API Key', type: 'textInput', path: 'perplexity.apiKey', description: 'Your Perplexity API Key. Will be obscured.', isPowerUserOnly: true },
          model: { label: 'Model', type: 'textInput', path: 'perplexity.model', description: 'Perplexity model name (e.g., llama-3.1-sonar-small-128k-online).' },
          apiUrl: { label: 'API URL', type: 'textInput', path: 'perplexity.apiUrl', description: 'Custom Perplexity API URL.', isPowerUserOnly: true, isAdvanced: true },
          maxTokens: { label: 'Max Tokens', type: 'slider', min: 1, max: 130000, step: 128, path: 'perplexity.maxTokens', description: 'Maximum tokens for API response.' }, // Adjusted max for sonar 128k
          temperature: { label: 'Temperature', type: 'slider', min: 0, max: 2, step: 0.1, path: 'perplexity.temperature', description: 'Sampling temperature.' },
          topP: { label: 'Top P', type: 'slider', min: 0, max: 1, step: 0.01, path: 'perplexity.topP', description: 'Nucleus sampling parameter.' },
          presencePenalty: { label: 'Presence Penalty', type: 'slider', min: -2, max: 2, step: 0.1, path: 'perplexity.presencePenalty', description: 'Penalty for new token presence.' },
          frequencyPenalty: { label: 'Frequency Penalty', type: 'slider', min: -2, max: 2, step: 0.1, path: 'perplexity.frequencyPenalty', description: 'Penalty for token frequency.' },
          timeout: { label: 'Timeout (s)', type: 'slider', unit: 's', min: 1, max: 300, step: 1, path: 'perplexity.timeout', description: 'API request timeout.' },
          rateLimit: { label: 'Rate Limit (req/min)', type: 'slider', min: 1, max: 1000, step: 1, path: 'perplexity.rateLimit', description: 'Requests per minute.', isAdvanced: true },
        },
      },
      openai: {
        label: 'OpenAI',
        settings: {
          apiKey: { label: 'API Key', type: 'textInput', path: 'openai.apiKey', description: 'Your OpenAI API Key. Will be obscured.', isPowerUserOnly: true },
          baseUrl: { label: 'Base URL', type: 'textInput', path: 'openai.baseUrl', description: 'Custom OpenAI Base URL (e.g., for Azure).', isPowerUserOnly: true, isAdvanced: true },
          timeout: { label: 'Timeout (s)', type: 'slider', unit: 's', min: 1, max: 300, step: 1, path: 'openai.timeout', description: 'API request timeout.' },
          rateLimit: { label: 'Rate Limit (req/min)', type: 'slider', min: 1, max: 1000, step: 1, path: 'openai.rateLimit', description: 'Requests per minute.', isAdvanced: true },
        },
      },
      kokoro: {
        label: 'Kokoro TTS',
        settings: {
          apiUrl: { label: 'API URL', type: 'textInput', path: 'kokoro.apiUrl', description: 'Kokoro TTS API URL.', isPowerUserOnly: true },
          defaultVoice: { label: 'Default Voice', type: 'textInput', path: 'kokoro.defaultVoice', description: 'Default voice for TTS.' },
          defaultFormat: { label: 'Default Format', type: 'select', options: [{value: 'mp3', label: 'MP3'}, {value: 'ogg', label: 'OGG Vorbis'}, {value: 'wav', label: 'WAV'}, {value: 'pcm', label: 'PCM'}], path: 'kokoro.defaultFormat', description: 'Default audio format.' },
          defaultSpeed: { label: 'Default Speed', type: 'slider', min: 0.25, max: 4.0, step: 0.05, path: 'kokoro.defaultSpeed', description: 'Default speech speed.' },
          timeout: { label: 'Timeout (s)', type: 'slider', unit: 's', min: 1, max: 300, step: 1, path: 'kokoro.timeout', description: 'API request timeout.' },
          stream: { label: 'Stream Audio', type: 'toggle', path: 'kokoro.stream', description: 'Enable audio streaming.' },
          returnTimestamps: { label: 'Return Timestamps', type: 'toggle', path: 'kokoro.returnTimestamps', description: 'Request word timestamps from TTS.', isAdvanced: true },
          sampleRate: { label: 'Sample Rate', type: 'select', options: [{value: '8000', label: '8000 Hz'}, {value: '16000', label: '16000 Hz'}, {value: '22050', label: '22050 Hz'}, {value: '24000', label: '24000 Hz'}, {value: '44100', label: '44100 Hz'}, {value: '48000', label: '48000 Hz'}], path: 'kokoro.sampleRate', description: 'Audio sample rate.' },
        },
      },
    },
  },
};<|MERGE_RESOLUTION|>--- conflicted
+++ resolved
@@ -50,11 +50,7 @@
           metalness: { label: 'Metalness', type: 'slider', min: 0, max: 1, step: 0.01, path: 'visualisation.nodes.metalness', description: 'How metallic nodes appear.' },
           opacity: { label: 'Opacity', type: 'slider', min: 0, max: 1, step: 0.01, path: 'visualisation.nodes.opacity', description: 'Overall opacity of nodes.' },
           roughness: { label: 'Roughness', type: 'slider', min: 0, max: 1, step: 0.01, path: 'visualisation.nodes.roughness', description: 'Surface roughness of nodes.' },
-<<<<<<< HEAD
-          nodeSize: { label: 'Node Size', type: 'slider', min: 0.1, max: 5, step: 0.1, path: 'visualisation.nodes.nodeSize', description: 'Controls the overall size of the nodes.' },
-=======
           nodeSize: { label: 'Node Size', type: 'slider', min: 0.01, max: 0.2, step: 0.01, path: 'visualisation.nodes.nodeSize', description: 'Controls the overall size of the nodes.' },
->>>>>>> aa1b207c
           quality: { label: 'Quality', type: 'radioGroup', options: [{value: 'low', label: 'Low'}, {value: 'medium', label: 'Medium'}, {value: 'high', label: 'High'}], path: 'visualisation.nodes.quality', description: 'Render quality of nodes.' },
           enableInstancing: { label: 'Enable Instancing', type: 'toggle', path: 'visualisation.nodes.enableInstancing', description: 'Use instanced rendering for nodes (performance).' },
           enableHologram: { label: 'Enable Hologram Effect', type: 'toggle', path: 'visualisation.nodes.enableHologram', description: 'Apply hologram effect to nodes.' },
