--- conflicted
+++ resolved
@@ -55,14 +55,7 @@
                             positionsArray[baseIndex + 1] = node.position[1];
                             positionsArray[baseIndex + 2] = node.position[2];
                         });
-<<<<<<< HEAD
-
-                        // Update graph data and visual representation
-                        graphDataManager.updatePositions(floatArray);
-                        this.nodeManager.updatePositions(floatArray);
-=======
                         this.nodeManager.updatePositions(positionsArray);
->>>>>>> cb0e149c
                     }
                 });
             } catch (error) {
