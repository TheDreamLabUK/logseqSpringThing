--- conflicted
+++ resolved
@@ -230,41 +230,6 @@
              SpeechSocketHandler-->>Client: TTS Audio Stream/Data
         end
     end
-<<<<<<< HEAD
-
-    Client->>AIService: RAGFlow Query
-    AIService-->>Client: RAGFlow Response
-
-    Client->>AIService: TTS Request
-    AIService-->>Client: TTS Audio Stream
-
-    Client->>SocketFlowHandler: Start Audio Stream
-    SocketFlowHandler->>SpeechService: Start Audio Stream Command
-    loop Audio Chunks
-        Client->>SocketFlowHandler: Audio Chunk
-        SocketFlowHandler->>SpeechService: Process Audio Chunk Command
-    end
-    Client->>SocketFlowHandler: End Audio Stream
-    SocketFlowHandler->>SpeechService: End Audio Stream Command
-    SpeechService->>WhisperSttService: Transcribe Audio
-    WhisperSttService-->>SpeechService: Transcription Result
-    SpeechService->>AIService: Send Transcription to RAGFlow
-    AIService-->>SpeechService: RAGFlow Response
-    SpeechService->>AIService: TTS Request (from RAGFlow Response)
-    AIService-->>SpeechService: TTS Audio Stream
-    SpeechService-->>SocketFlowHandler: Send TTS Audio
-    SocketFlowHandler-->>Client: TTS Audio Stream
-
-
-    Client->>NostrService: Authenticate
-    NostrService-->>Client: Auth Token
-
-    Client->>FileService: Read File
-    FileService->>GitHubService: Fetch from GitHub (if configured)
-    GitHubService-->>FileService: File Content
-    FileService-->>Client: File Content
-=======
->>>>>>> aa1b207c
 ```
 
 ## Next Steps
