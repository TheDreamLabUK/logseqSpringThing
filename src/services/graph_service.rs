--- conflicted
+++ resolved
@@ -4,12 +4,8 @@
 use crate::models::graph::GraphData;
 use crate::models::node::Node;
 use crate::models::edge::Edge;
-<<<<<<< HEAD
 use crate::models::metadata::Metadata;
 use log::{info, warn, debug};
-=======
-use log::info;
->>>>>>> a5bf5b99
 use std::collections::HashMap;
 use tokio::fs;
 use std::sync::Arc;
@@ -25,7 +21,6 @@
     /// Builds the graph data structure from processed Markdown files.
     /// 
     /// This function performs the following steps:
-<<<<<<< HEAD
     /// 1. Reads the metadata JSON file.
     /// 2. Creates nodes for each file in the metadata.
     /// 3. Analyzes content for connections between nodes.
@@ -33,13 +28,6 @@
     /// 5. Constructs edges based on both interconnectedness and hyperlinks.
     /// 6. Uses GPUCompute to calculate force-directed layout if available, otherwise falls back to CPU.
     /// 7. Returns the complete `GraphData` structure.
-=======
-    /// 1. Reads all processed Markdown files from the designated directory.
-    /// 2. Parses each file to extract nodes and their relationships.
-    /// 3. Constructs nodes and edges based on bidirectional references.
-    /// 4. Uses GPUCompute to calculate force-directed layout.
-    /// 5. Returns the complete `GraphData` structure.
->>>>>>> a5bf5b99
     ///
     /// # Arguments
     ///
@@ -165,7 +153,6 @@
     /// # Returns
     ///
     /// A `Result` indicating success or failure.
-<<<<<<< HEAD
     async fn calculate_layout(gpu_compute: &Option<Arc<RwLock<GPUCompute>>>, graph: &mut GraphData) -> Result<(), Box<dyn std::error::Error + Send + Sync>> {
         match gpu_compute {
             Some(gpu) => {
@@ -192,35 +179,10 @@
                 Self::calculate_layout_cpu(graph);
                 debug!("CPU layout calculation complete. Sample updated node: {:?}", graph.nodes.first());
             }
-=======
-    async fn calculate_layout(gpu_compute: &Arc<RwLock<GPUCompute>>, graph: &mut GraphData) -> Result<(), Box<dyn std::error::Error + Send + Sync>> {
-        // Set the graph data in GPUCompute
-        let mut gpu_compute = gpu_compute.write().await; // Acquire write lock
-        gpu_compute.set_graph_data(graph)?;
-        
-        // Perform force calculations
-        gpu_compute.compute_forces()?;
-
-        // Update node positions
-        gpu_compute.update_positions()?;
-
-        // Retrieve updated positions from GPUCompute
-        let updated_nodes = gpu_compute.get_updated_positions().await?;
-
-        // Update graph nodes with new positions
-        for (i, node) in graph.nodes.iter_mut().enumerate() {
-            node.x = updated_nodes[i].x;
-            node.y = updated_nodes[i].y;
-            node.z = updated_nodes[i].z;
-            node.vx = updated_nodes[i].vx;
-            node.vy = updated_nodes[i].vy;
-            node.vz = updated_nodes[i].vz;
->>>>>>> a5bf5b99
         }
 
         Ok(())
     }
-<<<<<<< HEAD
 
     fn calculate_layout_cpu(graph: &mut GraphData) {
         const ITERATIONS: usize = 100;
@@ -281,6 +243,4 @@
             }
         }
     }
-=======
->>>>>>> a5bf5b99
 }