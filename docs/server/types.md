# Types Architecture

## Overview
The types module defines core data structures, type aliases, and common enums used throughout the application.

## Core Types

### Graph Types
```rust
pub struct GraphData {
    pub nodes: Vec<Node>,
    pub edges: Vec<Edge>,
    pub metadata: MetadataStore,
    pub id_to_metadata: HashMap<String, String>, // #[serde(skip)]
}

/// Represents a 3D vector.
#[repr(C)]
#[derive(Debug, Clone, Copy, Serialize, Deserialize)] // Pod, Zeroable are for bytemuck
pub struct Vec3Data {
    pub x: f32,
    pub y: f32,
    pub z: f32,
}

/// Binary node data structure for efficient transmission and GPU processing.
/// Mass, flags, and padding are server-side only and not typically transmitted.
#[repr(C)]
#[derive(Debug, Clone, Copy, Serialize, Deserialize)] // Pod, Zeroable are for bytemuck
pub struct BinaryNodeData {
    pub position: Vec3Data,
    pub velocity: Vec3Data,
    pub mass: u8,
    pub flags: u8,
    pub padding: [u8; 2], // For alignment
}

/// Represents a node in the graph.
#[derive(Debug, Serialize, Deserialize, Clone)]
#[serde(rename_all = "camelCase")]
pub struct Node {
    // Core data
    pub id: String, // Unique numeric ID for binary protocol, string for JSON
    pub metadata_id: String,  // Original filename or unique identifier for metadata lookup
    pub label: String, // Display label, often same as metadata_id
    pub data: BinaryNodeData, // Contains position, velocity, mass, flags

    // Metadata
    #[serde(skip_serializing_if = "HashMap::is_empty")]
    pub metadata: HashMap<String, String>, // Additional string-based metadata
    
    #[serde(skip)] // Not serialized directly, but value might be in `metadata` map
    pub file_size: u64,

    // Rendering properties (optional)
    #[serde(rename = "type")]
    #[serde(skip_serializing_if = "Option::is_none")]
    pub node_type: Option<String>,
    #[serde(skip_serializing_if = "Option::is_none")]
    pub size: Option<f32>,
    #[serde(skip_serializing_if = "Option::is_none")]
    pub color: Option<String>,
    #[serde(skip_serializing_if = "Option::is_none")]
    pub weight: Option<f32>, // Could influence physics or rendering
    #[serde(skip_serializing_if = "Option::is_none")]
    pub group: Option<String>, // For grouping nodes visually or logically
    #[serde(skip_serializing_if = "Option::is_none")]
    pub user_data: Option<HashMap<String, String>>, // Arbitrary user-defined data
}

/// Edge structure representing connections between nodes.
#[derive(Debug, Serialize, Deserialize, Clone)]
#[serde(rename_all = "camelCase")]
pub struct Edge {
    pub source: String, // ID of the source node
    pub target: String, // ID of the target node
    pub weight: f32,    // Strength or importance of the connection
    #[serde(skip_serializing_if = "Option::is_none")]
    pub edge_type: Option<String>, // Categorizes the edge (e.g., "hyperlink", "dependency")
    #[serde(skip_serializing_if = "Option::is_none")]
    pub metadata: Option<HashMap<String, String>>, // Additional data about the edge
}
```

### Simulation Types
```rust
pub enum SimulationPhase {
    Dynamic,
    Static,
    Paused,
}

pub enum SimulationMode {
    Local,
    Remote,
    Hybrid,
}
```

## Models

### Settings Models
```rust
// ### Settings Models
// This section outlines the primary configuration structures used by the application.
// Settings are loaded from `settings.yaml` on the server and can be partially
// exposed to or mirrored by the client.

// --- Core Client Visualisation & Interaction Settings ---
// These are used by both AppFullSettings (server) and Settings (client).
// Fields generally align with client-side expectations (often camelCase for JSON).

#[derive(Debug, Serialize, Deserialize, Clone, Default)]
pub struct MovementAxes {
    pub horizontal: i32,
    pub vertical: i32,
}

#[derive(Debug, Serialize, Deserialize, Clone, Default)]
pub struct NodeSettings {
    pub base_color: String,
    pub metalness: f32,
    pub opacity: f32,
    pub roughness: f32,
    pub node_size: f32,
    pub quality: String,
    pub enable_instancing: bool,
    pub enable_hologram: bool,
    pub enable_metadata_shape: bool,
    pub enable_metadata_visualisation: bool,
}

#[derive(Debug, Serialize, Deserialize, Clone, Default)]
pub struct EdgeSettings {
    pub arrow_size: f32,
    pub base_width: f32,
    pub color: String,
    pub enable_arrows: bool,
    pub opacity: f32,
    pub width_range: Vec<f32>,
    pub quality: String,
}

#[derive(Debug, Serialize, Deserialize, Clone, Default)]
pub struct PhysicsSettings {
    pub attraction_strength: f32,
    pub bounds_size: f32,
    pub collision_radius: f32,
    pub damping: f32,
    pub enable_bounds: bool,
    pub enabled: bool,
    pub iterations: u32,
    pub max_velocity: f32,
    pub repulsion_strength: f32,
    pub spring_strength: f32,
    pub repulsion_distance: f32,
    pub mass_scale: f32,
    pub boundary_damping: f32,
}

#[derive(Debug, Serialize, Deserialize, Clone, Default)]
pub struct RenderingSettings {
    pub ambient_light_intensity: f32,
    pub background_color: String,
    pub directional_light_intensity: f32,
    pub enable_ambient_occlusion: bool,
    pub enable_antialiasing: bool,
    pub enable_shadows: bool,
    pub environment_intensity: f32,
}

#[derive(Debug, Serialize, Deserialize, Clone, Default)]
pub struct AnimationSettings {
    pub enable_motion_blur: bool,
    pub enable_node_animations: bool,
    pub motion_blur_strength: f32,
    pub selection_wave_enabled: bool,
    pub pulse_enabled: bool,
    pub pulse_speed: f32,
    pub pulse_strength: f32,
    pub wave_speed: f32,
}

#[derive(Debug, Serialize, Deserialize, Clone, Default)]
pub struct LabelSettings {
    pub desktop_font_size: f32,
    pub enable_labels: bool,
    pub text_color: String,
    pub text_outline_color: String,
    pub text_outline_width: f32,
    pub text_resolution: u32,
    pub text_padding: f32,
    pub billboard_mode: String,
}

#[derive(Debug, Serialize, Deserialize, Clone, Default)]
pub struct BloomSettings {
    pub edge_bloom_strength: f32,
    pub enabled: bool,
    pub environment_bloom_strength: f32,
    pub node_bloom_strength: f32,
    pub radius: f32,
    pub strength: f32,
}

#[derive(Debug, Serialize, Deserialize, Clone, Default)]
pub struct HologramSettings {
    pub ring_count: u32,
    pub ring_color: String,
    pub ring_opacity: f32,
    pub sphere_sizes: Vec<f32>,
    pub ring_rotation_speed: f32,
    pub enable_buckminster: bool,
    pub buckminster_size: f32,
    pub buckminster_opacity: f32,
    pub enable_geodesic: bool,
    pub geodesic_size: f32,
    pub geodesic_opacity: f32,
    pub enable_triangle_sphere: bool,
    pub triangle_sphere_size: f32,
    pub triangle_sphere_opacity: f32,
    pub global_rotation_speed: f32,
}

/// Top-level structure for all client-side visual rendering and interaction settings.
/// Used by both server-side `AppFullSettings` and client-facing `Settings`.
#[derive(Debug, Serialize, Deserialize, Clone, Default)]
// #[serde(rename_all = "camelCase")] // Assuming sub-fields handle their casing for JSON
pub struct VisualisationSettings {
    pub nodes: NodeSettings,
    pub edges: EdgeSettings,
    pub physics: PhysicsSettings,
    pub rendering: RenderingSettings,
    pub animations: AnimationSettings,
    pub labels: LabelSettings,
    pub bloom: BloomSettings,
    pub hologram: HologramSettings,
}

// --- Server-Side Configuration (`AppFullSettings` and components) ---
// These structs define the complete server configuration, typically loaded from snake_case YAML.

/// Server-side network configuration (part of `ServerSystemConfigFromFile`).
#[derive(Debug, Serialize, Deserialize, Clone, Default)]
// Field names match snake_case YAML
pub struct ServerNetworkConfig {
    pub bind_address: String,
    pub domain: String,
    pub enable_http2: bool,
    pub enable_rate_limiting: bool,
    pub enable_tls: bool,
    pub max_request_size: usize,
    pub min_tls_version: String,
    pub port: u16,
    pub rate_limit_requests: u32,
    pub rate_limit_window: u32,
    pub tunnel_id: String,
    pub api_client_timeout: u64,
    pub enable_metrics: bool,
    pub max_concurrent_requests: u32,
    pub max_retries: u32,
    pub metrics_port: u16,
    pub retry_delay: u32,
}

/// Server-side WebSocket configuration (part of `ServerSystemConfigFromFile`).
#[derive(Debug, Serialize, Deserialize, Clone)]
// Field names match snake_case YAML
pub struct ServerFullWebSocketSettings {
    pub binary_chunk_size: usize,
    pub binary_update_rate: u32,
    pub min_update_rate: u32,
    pub max_update_rate: u32,
    pub motion_threshold: f32,
    pub motion_damping: f32,
    pub binary_message_version: u32,
    pub compression_enabled: bool,
    pub compression_threshold: usize,
    pub heartbeat_interval: u64,
    pub heartbeat_timeout: u64,
    pub max_connections: usize,
    pub max_message_size: usize,
    pub reconnect_attempts: u32,
    pub reconnect_delay: u64,
    pub update_rate: u32,
}
impl Default for ServerFullWebSocketSettings { /* ... see src/config/mod.rs for defaults ... */ }


/// Server-side security configuration. Also used by `ProtectedSettings`.
#[derive(Debug, Serialize, Deserialize, Clone, Default)]
// Field names match snake_case YAML
pub struct ServerSecurityConfig {
    pub allowed_origins: Vec<String>,
    pub audit_log_path: String,
    pub cookie_httponly: bool,
    pub cookie_samesite: String,
    pub cookie_secure: bool,
    pub csrf_token_timeout: u32,
    pub enable_audit_logging: bool,
    pub enable_request_validation: bool,
    pub session_timeout: u32,
}

/// Debug settings, used by both server and client configurations.
#[derive(Debug, Serialize, Deserialize, Clone, Default)]
// #[serde(rename_all = "camelCase")] // For JSON if client uses it directly
// YAML loading expects snake_case for log_level, log_format
pub struct DebugSettings {
    pub enabled: bool,
    pub enable_data_debug: bool,
    pub enable_websocket_debug: bool,
    pub log_binary_headers: bool,
    pub log_full_json: bool,
    pub log_level: String, // snake_case in YAML
    pub log_format: String, // snake_case in YAML
}

/// Aggregates server-specific system configurations loaded from `settings.yaml`.
#[derive(Debug, Deserialize, Clone)] // Only Deserialize for loading YAML
// Field names match snake_case YAML
pub struct ServerSystemConfigFromFile {
    pub network: ServerNetworkConfig,
    pub websocket: ServerFullWebSocketSettings,
    pub security: ServerSecurityConfig,
    pub debug: DebugSettings,
    #[serde(default)]
    pub persist_settings: bool,
}

// --- Shared & Client-Facing Configuration Components ---
// These are used by AppFullSettings (server), Settings (client), and sometimes ProtectedSettings.
// They often use camelCase for JSON serialization to the client.

#[derive(Debug, Serialize, Deserialize, Clone, Default)]
// #[serde(rename_all = "camelCase")] // For JSON, YAML might be snake_case
pub struct XRSettings {
    pub mode: String,
    pub room_scale: f32,
    pub space_type: String,
    pub quality: String,
    #[serde(alias = "handTracking")]
    pub enable_hand_tracking: bool,
    pub hand_mesh_enabled: bool,
    // ... many other XR fields, see src/config/mod.rs ...
    #[serde(default)]
    pub enabled: Option<bool>, // TS 'enabled' field
}

#[derive(Debug, Serialize, Deserialize, Clone, Default)]
// #[serde(rename_all = "camelCase")] // For JSON
pub struct AuthSettings {
    pub enabled: bool,
    pub provider: String,
    pub required: bool,
}

#[derive(Debug, Serialize, Deserialize, Clone, Default)]
// #[serde(rename_all = "camelCase")] // For JSON
pub struct RagFlowSettings {
    #[serde(default)] pub api_key: Option<String>,
    #[serde(default)] pub agent_id: Option<String>,
    // ... other fields ...
}

#[derive(Debug, Serialize, Deserialize, Clone, Default)]
// #[serde(rename_all = "camelCase")] // For JSON
pub struct PerplexitySettings {
    #[serde(default)] pub api_key: Option<String>,
    #[serde(default)] pub model: Option<String>,
    // ... other fields ...
}

#[derive(Debug, Serialize, Deserialize, Clone, Default)]
// #[serde(rename_all = "camelCase")] // For JSON
pub struct OpenAISettings {
    #[serde(default)] pub api_key: Option<String>,
    // ... other fields ...
}

#[derive(Debug, Serialize, Deserialize, Clone, Default)]
// #[serde(rename_all = "camelCase")] // For JSON
pub struct KokoroSettings {
    #[serde(default)] pub api_url: Option<String>,
    // ... other fields ...
}

/// The main application settings structure used server-side, loaded from `settings.yaml`.
#[derive(Debug, Clone, Deserialize, Serialize)]
// YAML is snake_case. Custom Serialize impl in config/mod.rs ensures snake_case output.
pub struct AppFullSettings {
    pub visualisation: VisualisationSettings, // Uses sub-structs that might be camelCase for client
    pub system: ServerSystemConfigFromFile,   // Contains server-specific snake_case structs
    pub xr: XRSettings,                       // Mixed casing needs careful handling for YAML/JSON
    pub auth: AuthSettings,
    #[serde(default)] pub ragflow: Option<RagFlowSettings>,
    #[serde(default)] pub perplexity: Option<PerplexitySettings>,
    #[serde(default)] pub openai: Option<OpenAISettings>,
    #[serde(default)] pub kokoro: Option<KokoroSettings>,
}

// --- Client-Facing Settings (`Settings` and components) ---
// These define the structure the client application expects, typically as camelCase JSON.

/// Client-specific WebSocket settings.
#[derive(Debug, Serialize, Deserialize, Clone)]
#[serde(rename_all = "camelCase")]
pub struct ClientWebSocketSettings {
    pub reconnect_attempts: u32,
    pub reconnect_delay: u64,
    pub binary_chunk_size: usize,
    pub compression_enabled: bool,
    pub compression_threshold: usize,
    pub update_rate: u32,
}
impl Default for ClientWebSocketSettings { /* ... see src/config/mod.rs ... */ }

/// Client-facing system settings (subset of server system settings).
#[derive(Debug, Serialize, Deserialize, Clone)]
#[serde(rename_all = "camelCase")]
pub struct ClientSystemSettings {
    pub websocket: ClientWebSocketSettings,
    pub debug: DebugSettings, // DebugSettings needs consistent camelCase for client
    #[serde(default)]
    pub persist_settings: bool,
}
impl Default for ClientSystemSettings { /* ... see src/config/mod.rs ... */ }


/// Defines the settings structure as expected and used by the client application.
/// This is typically serialized as JSON with camelCase keys.
/// This replaces the old `UserSettings` documentation.
#[derive(Debug, Serialize, Deserialize, Clone, Default)]
#[serde(rename_all = "camelCase")]
pub struct Settings { // This is the primary client-facing Settings struct
    pub visualisation: VisualisationSettings,
    pub system: ClientSystemSettings,
    pub xr: XRSettings,
    pub auth: AuthSettings,
    #[serde(default)] pub ragflow: Option<RagFlowSettings>,
    #[serde(default)] pub perplexity: Option<PerplexitySettings>,
    #[serde(default)] pub openai: Option<OpenAISettings>,
    #[serde(default)] pub kokoro: Option<KokoroSettings>,
}


// --- Protected Server Settings (Managed separately, not from settings.yaml) ---
// These are sensitive settings, often stored in a separate JSON file and managed via API.
// Typically use camelCase for JSON.

/// API keys for various services, part of `ProtectedSettings`.
#[derive(Debug, Clone, Serialize, Deserialize, Default)]
#[serde(rename_all = "camelCase")]
pub struct ApiKeys {
    pub perplexity: Option<String>,
    pub openai: Option<String>,
    pub ragflow: Option<String>,
}

/// Information about a Nostr user, part of `ProtectedSettings`.
#[derive(Debug, Clone, Serialize, Deserialize)]
#[serde(rename_all = "camelCase")]
pub struct NostrUser {
    pub pubkey: String,
    pub npub: String,
    pub is_power_user: bool,
    pub api_keys: ApiKeys,
    pub last_seen: i64, // Unix timestamp
    pub session_token: Option<String>,
}

/// Network settings specific to the `ProtectedSettings` context.
#[derive(Debug, Clone, Serialize, Deserialize)]
#[serde(rename_all = "camelCase")]
pub struct ProtectedNetworkConfig {
    pub bind_address: String,
    pub domain: String,
    pub port: u16,
    pub enable_http2: bool,
    pub enable_tls: bool,
    pub min_tls_version: String,
    pub max_request_size: usize,
    pub enable_rate_limiting: bool,
    pub rate_limit_requests: u32,
    pub rate_limit_window: u32,
    pub tunnel_id: String,
}
// Note: ServerSecurityConfig is reused for ProtectedSettings.security

/// WebSocket server settings specific to the `ProtectedSettings` context.
#[derive(Debug, Clone, Serialize, Deserialize)]
#[serde(rename_all = "camelCase")]
pub struct ProtectedWebSocketServerConfig {
    pub max_connections: usize,
    pub max_message_size: usize,
    pub url: String, // URL for the WebSocket server if managed/proxied
}

/// Contains sensitive settings not typically stored in the main `settings.yaml`.
/// Includes user-specific data, API keys, and certain operational parameters.
#[derive(Debug, Clone, Serialize, Deserialize, Default)]
#[serde(rename_all = "camelCase")]
pub struct ProtectedSettings {
    pub network: ProtectedNetworkConfig,
    pub security: ServerSecurityConfig, // Reusing ServerSecurityConfig
    pub websocket_server: ProtectedWebSocketServerConfig,
    pub users: std::collections::HashMap<String, NostrUser>,
    pub default_api_keys: ApiKeys,
}
```

### Metadata Models
```rust
pub struct MetadataManager {
    pub files: HashMap<String, FileMetadata>,
    pub relationships: Vec<Relationship>,
    pub statistics: Statistics,
}

pub struct FileMetadata {
    pub name: String,
    pub path: String,
    pub size: usize,
    pub node_id: String,
    pub last_modified: DateTime<Utc>,
    pub file_type: FileType,
}

pub enum FileType {
    Markdown,
    Image,
    Pdf,
    // ... other file types
}
```

## Error Types

### Service Errors
```rust
pub enum ServiceError {
    IO(std::io::Error),
    Graph(String),
    Config(String),
    GitHub(String),
    AI(String),
    Speech(SpeechError),
    // ... other service-specific errors
}

impl From<std::io::Error> for ServiceError {
    fn from(err: std::io::Error) -> Self {
        ServiceError::IO(err)
    }
}

impl From<reqwest::Error> for ServiceError {
    fn from(err: reqwest::Error) -> Self {
        ServiceError::GitHub(format!("GitHub API error: {}", err))
    }
}

## Speech Types

### Speech Commands
```rust
pub enum SpeechCommand {
    StartAudioStream,
    ProcessAudioChunk(Vec<u8>),
    EndAudioStream,
    // ... other speech commands
}
```
- Defines commands for controlling the speech processing pipeline, including starting/ending audio streams and processing audio chunks.

### Speech Errors
```rust
pub enum SpeechError {
    SttError(String),
    TtsError(String),
    RagFlowError(String),
    WebSocketError(String),
    InternalError(String),
    // ... other speech-specific errors
}
```
- Defines error types specific to speech processing, covering STT, TTS, RAGFlow interactions, and WebSocket communication.

## AI Service Models

<<<<<<< HEAD
### OpenAI-Compatible Chat Models
```rust
pub struct OpenAIChatMessage {
    pub role: String,
    pub content: String,
}

pub struct OpenAIChatCompletionRequest {
    pub model: String,
    pub messages: Vec<OpenAIChatMessage>,
    pub stream: bool,
}

pub struct OpenAIMessageContent {
    pub content: String,
}

pub struct OpenAIChatCompletionChoice {
    pub index: u32,
    pub message: OpenAIChatMessage,
    pub finish_reason: String,
}

pub struct OpenAIChatCompletionResponse {
    pub id: String,
    pub object: String,
    pub created: u64,
    pub model: String,
    pub choices: Vec<OpenAIChatCompletionChoice>,
}
```
- Defines the data structures used for interacting with OpenAI-compatible chat completion APIs, specifically for RAGFlow integration.
=======
The application interacts with various AI services, each potentially having its own specific request and response structures. This section outlines key data structures used for these interactions, as defined within the application. If a service utilizes an external SDK (e.g., `async-openai`), its service documentation will refer to the types from that SDK, and they will not be redefined here.

### RAGFlow Service Models
These structures are used for communication with the RAGFlow service.

```rust
/// Request to the RAGFlow service for a completion.
/// (Simplified from `src/services/ragflow_service.rs::CompletionRequest`)
#[derive(Debug, Serialize)]
pub struct RagflowCompletionRequest {
    pub question: String,
    pub stream: bool,
    pub session_id: Option<String>,
    // pub user_id: Option<String>, // Optional
    // pub sync_dsl: Option<bool>, // Optional
}

/// Represents the data part of a RAGFlow completion response.
/// (Simplified from `src/services/ragflow_service.rs::CompletionData`)
#[derive(Debug, Deserialize)]
pub struct RagflowCompletionData {
    pub answer: Option<String>,
    pub reference: Option<serde_json::Value>, // Can be complex structured data
    pub id: Option<String>, // Message ID
    pub session_id: Option<String>,
}

/// Represents a message within a RAGFlow session history.
/// (From `src/services/ragflow_service.rs::Message`)
#[derive(Debug, Deserialize)]
pub struct RagflowMessage {
    pub role: String, // e.g., "user", "assistant"
    pub content: String,
}

/// Data part of a RAGFlow session creation/retrieval response.
/// (Simplified from `src/services/ragflow_service.rs::SessionData`)
#[derive(Debug, Deserialize)]
pub struct RagflowSessionData {
    pub id: String, // Session ID
    pub message: Option<Vec<RagflowMessage>>, // History
}
```
- The RAGFlow service handles chat sessions and completions, potentially involving streaming responses.

### Perplexity Service Models
These structures are used for communication with the Perplexity AI service.

```rust
/// Request to the Perplexity service.
/// (From `src/services/perplexity_service.rs::QueryRequest`)
#[derive(Debug, Serialize)]
pub struct PerplexityQueryRequest {
    pub query: String,
    pub conversation_id: String,
    pub model: String,
    pub max_tokens: u32,
    pub temperature: f32,
    pub top_p: f32,
    pub presence_penalty: f32,
    pub frequency_penalty: f32,
}

/// Response from the Perplexity service.
/// (From `src/services/perplexity_service.rs::PerplexityResponse`)
#[derive(Debug, Deserialize)]
pub struct PerplexityResponse {
    pub content: String,
    pub link: String, // Link to Perplexity's source/page for the query
}
```
- The Perplexity service is used for direct queries and can also process files.
>>>>>>> aa1b207c
```

### API Errors
```rust
pub enum APIError {
    NotFound(String),
    Unauthorized,
    RateLimit,
    Internal(String),
}
```

## Type Aliases

### Common Aliases
```rust
pub type Result<T> = std::result::Result<T, Error>;
pub type NodeMap = HashMap<String, Node>;
pub type MetadataMap = HashMap<String, Metadata>;
pub type SafeAppState = Arc<AppState>;
pub type SafeSettings = Arc<RwLock<Settings>>;
pub type SafeMetadataManager = Arc<RwLock<MetadataManager>>;
```

## Constants

### System Constants
```rust
pub const MAX_NODES: usize = 10000;
pub const DEFAULT_BATCH_SIZE: usize = 100;
pub const CACHE_DURATION: Duration = Duration::from_secs(3600);
```

### Configuration Constants
```rust
pub const DEFAULT_PORT: u16 = 8080;
pub const DEFAULT_HOST: &str = "127.0.0.1";
pub const API_VERSION: &str = "v1";<|MERGE_RESOLUTION|>--- conflicted
+++ resolved
@@ -588,40 +588,6 @@
 
 ## AI Service Models
 
-<<<<<<< HEAD
-### OpenAI-Compatible Chat Models
-```rust
-pub struct OpenAIChatMessage {
-    pub role: String,
-    pub content: String,
-}
-
-pub struct OpenAIChatCompletionRequest {
-    pub model: String,
-    pub messages: Vec<OpenAIChatMessage>,
-    pub stream: bool,
-}
-
-pub struct OpenAIMessageContent {
-    pub content: String,
-}
-
-pub struct OpenAIChatCompletionChoice {
-    pub index: u32,
-    pub message: OpenAIChatMessage,
-    pub finish_reason: String,
-}
-
-pub struct OpenAIChatCompletionResponse {
-    pub id: String,
-    pub object: String,
-    pub created: u64,
-    pub model: String,
-    pub choices: Vec<OpenAIChatCompletionChoice>,
-}
-```
-- Defines the data structures used for interacting with OpenAI-compatible chat completion APIs, specifically for RAGFlow integration.
-=======
 The application interacts with various AI services, each potentially having its own specific request and response structures. This section outlines key data structures used for these interactions, as defined within the application. If a service utilizes an external SDK (e.g., `async-openai`), its service documentation will refer to the types from that SDK, and they will not be redefined here.
 
 ### RAGFlow Service Models
@@ -694,7 +660,6 @@
 }
 ```
 - The Perplexity service is used for direct queries and can also process files.
->>>>>>> aa1b207c
 ```
 
 ### API Errors
