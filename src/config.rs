use serde::{Deserialize, Serialize};
use config::{ConfigBuilder, ConfigError, Environment, File};
use log::{debug, error};
use std::path::PathBuf;

#[derive(Debug, Serialize, Deserialize, Clone)]
#[serde(rename_all = "snake_case")]
pub struct Settings {
    // Core visualization settings
    #[serde(default)]
    pub visualization: VisualizationSettings,
    
    // XR-specific settings
    #[serde(default)]
    pub xr: XRSettings,
    
    // System settings
    #[serde(default)]
    pub system: SystemSettings,
    
    // Service settings from .env (server-side only)
    #[serde(default)]
    pub github: GitHubSettings,
    #[serde(default)]
    pub ragflow: RagFlowSettings,
    #[serde(default)]
    pub perplexity: PerplexitySettings,
    #[serde(default)]
    pub openai: OpenAISettings,
}

#[derive(Debug, Serialize, Deserialize, Clone)]
#[serde(rename_all = "snake_case")]
pub struct VisualizationSettings {
    #[serde(default)]
    pub animations: AnimationSettings,
    #[serde(default)]
    pub bloom: BloomSettings,
    #[serde(default)]
    pub edges: EdgeSettings,
    #[serde(default)]
    pub hologram: HologramSettings,
    #[serde(default)]
    pub labels: LabelSettings,
    #[serde(default)]
    pub nodes: NodeSettings,
    #[serde(default)]
    pub physics: PhysicsSettings,
    #[serde(default)]
    pub rendering: RenderingSettings,
}

#[derive(Debug, Serialize, Deserialize, Clone)]
#[serde(rename_all = "snake_case")]
pub struct XRSettings {
    #[serde(default)]
    pub mode: String,
    #[serde(default)]
    pub room_scale: bool,
    #[serde(default)]
    pub space_type: String,
    #[serde(default)]
    pub quality: String,
    #[serde(default)]
    pub input: XRInputSettings,
    #[serde(default)]
    pub visuals: XRVisualSettings,
    #[serde(default)]
    pub environment: XREnvironmentSettings,
    #[serde(default)]
    pub passthrough: XRPassthroughSettings,
}

#[derive(Debug, Serialize, Deserialize, Clone, Default)]
#[serde(rename_all = "snake_case")]
pub struct XRInputSettings {
    pub enable_hand_tracking: bool,
    pub enable_haptics: bool,
    pub haptic_intensity: f32,
    pub drag_threshold: f32,
    pub pinch_threshold: f32,
    pub rotation_threshold: f32,
    pub interaction_radius: f32,
}

#[derive(Debug, Serialize, Deserialize, Clone, Default)]
#[serde(rename_all = "snake_case")]
pub struct XRVisualSettings {
    pub hand_mesh_enabled: bool,
    pub hand_mesh_color: String,
    pub hand_mesh_opacity: f32,
    pub hand_point_size: f32,
    pub hand_ray_enabled: bool,
    pub hand_ray_color: String,
    pub hand_ray_width: f32,
    pub gesture_smoothing: f32,
}

#[derive(Debug, Serialize, Deserialize, Clone, Default)]
#[serde(rename_all = "snake_case")]
pub struct XREnvironmentSettings {
    pub enable_light_estimation: bool,
    pub enable_plane_detection: bool,
    pub enable_scene_understanding: bool,
    pub plane_color: String,
    pub plane_opacity: f32,
    pub show_plane_overlay: bool,
    pub snap_to_floor: bool,
}

#[derive(Debug, Serialize, Deserialize, Clone, Default)]
#[serde(rename_all = "snake_case")]
pub struct XRPassthroughSettings {
    pub enabled: bool,
    pub opacity: f32,
    pub brightness: f32,
    pub contrast: f32,
    pub portal_size: f32,
    pub portal_edge_color: String,
    pub portal_edge_width: f32,
}

#[derive(Debug, Serialize, Deserialize, Clone)]
#[serde(rename_all = "snake_case")]
pub struct SystemSettings {
    #[serde(default)]
    pub network: NetworkSettings,
    #[serde(default)]
    pub websocket: WebSocketSettings,
    #[serde(default)]
    pub security: SecuritySettings,
    #[serde(default)]
    pub debug: DebugSettings,
}

#[derive(Debug, Serialize, Deserialize, Clone)]
#[serde(rename_all = "snake_case")]
pub struct DebugSettings {
    pub enable_data_debug: bool,
    pub enable_websocket_debug: bool,
    pub enabled: bool,
    pub log_binary_headers: bool,
    pub log_full_json: bool,
}

impl Default for DebugSettings {
    fn default() -> Self {
        Self {
            enable_data_debug: false,
            enable_websocket_debug: false,
            enabled: false,
            log_binary_headers: false,
            log_full_json: false,
        }
    }
}

#[derive(Debug, Serialize, Deserialize, Clone)]
#[serde(rename_all = "snake_case")]
#[serde(default)]
pub struct DefaultSettings {
    pub api_client_timeout: u32,
    pub enable_metrics: bool,
    pub enable_request_logging: bool,
    pub log_format: String,
    pub log_level: String,
    pub max_concurrent_requests: u32,
    pub max_payload_size: usize,
    pub max_retries: u32,
    pub metrics_port: u16,
    pub retry_delay: u32,
}

impl Default for DefaultSettings {
    fn default() -> Self {
        Self {
            api_client_timeout: 30,
            enable_metrics: true,
            enable_request_logging: true,
            log_format: "json".to_string(),
            log_level: "debug".to_string(),
            max_concurrent_requests: 5,
            max_payload_size: 5242880,
            max_retries: 3,
            metrics_port: 9090,
            retry_delay: 5,
        }
    }
}

#[derive(Debug, Serialize, Deserialize, Clone)]
#[serde(rename_all = "snake_case")]
#[serde(default)]
pub struct NetworkSettings {
    pub bind_address: String,
    pub domain: String,
    pub enable_http2: bool,
    pub enable_rate_limiting: bool,
    pub enable_tls: bool,
    pub max_request_size: usize,
    pub min_tls_version: String,
    pub port: u16,
    pub rate_limit_requests: u32,
    pub rate_limit_window: u32,
    pub tunnel_id: String,
}

impl Default for NetworkSettings {
    fn default() -> Self {
        Self {
            bind_address: "0.0.0.0".to_string(),
            domain: "localhost".to_string(),
            enable_http2: false,
            enable_rate_limiting: true,
            enable_tls: false,
            max_request_size: 10485760,
            min_tls_version: String::new(),
            port: 3001,
            rate_limit_requests: 100,
            rate_limit_window: 60,
            tunnel_id: "dummy".to_string(),
        }
    }
}

#[derive(Debug, Serialize, Deserialize, Clone, Default)]
pub struct GitHubSettings {
    #[serde(default)]
    pub token: String,
    #[serde(default)]
    pub owner: String,
    #[serde(default)]
    pub repo: String,
    #[serde(default)]
    pub base_path: String,
    #[serde(default)]
    pub version: String,
    #[serde(default = "default_true")]
    pub rate_limit: bool,
}

#[derive(Debug, Serialize, Deserialize, Clone, Default)]
pub struct RagFlowSettings {
    #[serde(default)]
    pub api_key: String,
    #[serde(default)]
    pub api_base_url: String,
    #[serde(default = "default_timeout")]
    pub timeout: u64,
    #[serde(default = "default_max_retries")]
    pub max_retries: u32,
    #[serde(default)]
    pub chat_id: String,
}

#[derive(Debug, Serialize, Deserialize, Clone, Default)]
pub struct PerplexitySettings {
    #[serde(default)]
    pub api_key: String,
    #[serde(default)]
    pub model: String,
    #[serde(default)]
    pub api_url: String,
    #[serde(default = "default_max_tokens")]
    pub max_tokens: u32,
    #[serde(default = "default_temperature")]
    pub temperature: f32,
    #[serde(default = "default_top_p")]
    pub top_p: f32,
    #[serde(default)]
    pub presence_penalty: f32,
    #[serde(default)]
    pub frequency_penalty: f32,
    #[serde(default = "default_timeout")]
    pub timeout: u64,
    #[serde(default = "default_rate_limit")]
    pub rate_limit: u32,
}

#[derive(Debug, Serialize, Deserialize, Clone, Default)]
pub struct OpenAISettings {
    #[serde(default)]
    pub api_key: String,
    #[serde(default)]
    pub base_url: String,
    #[serde(default = "default_timeout")]
    pub timeout: u64,
    #[serde(default = "default_rate_limit")]
    pub rate_limit: u32,
}

// Default value functions
fn default_true() -> bool {
    true
}

fn default_timeout() -> u64 {
    30
}

fn default_max_retries() -> u32 {
    3
}

fn default_max_tokens() -> u32 {
    4096
}

fn default_temperature() -> f32 {
    0.5
}

fn default_top_p() -> f32 {
    0.9
}

fn default_rate_limit() -> u32 {
    100
}

// UI/Rendering settings from settings.toml (using snake_case as they're shared with client)

#[derive(Debug, Serialize, Deserialize, Clone)]
#[serde(rename_all = "snake_case")]
#[serde(default)]
pub struct AnimationSettings {
    pub enable_motion_blur: bool,
    pub enable_node_animations: bool,
    pub motion_blur_strength: f32,
    pub pulse_enabled: bool,
    pub ripple_enabled: bool,
    pub edge_animation_enabled: bool,
    pub flow_particles_enabled: bool,
}

impl Default for AnimationSettings {
    fn default() -> Self {
        Self {
            enable_motion_blur: false,
            enable_node_animations: false,
            motion_blur_strength: 0.4,
            pulse_enabled: false,
            ripple_enabled: false,
            edge_animation_enabled: false,
            flow_particles_enabled: false,
        }
    }
}

#[derive(Debug, Serialize, Deserialize, Clone)]
#[serde(rename_all = "snake_case")]
#[serde(default)]
pub struct ARSettings {
    pub drag_threshold: f32,
    pub enable_hand_tracking: bool,
    pub enable_haptics: bool,
    pub enable_light_estimation: bool,
    pub enable_passthrough_portal: bool,
    pub enable_plane_detection: bool,
    pub enable_scene_understanding: bool,
    pub gesture_smoothing: f32,
    pub hand_mesh_color: String,
    pub hand_mesh_enabled: bool,
    pub hand_mesh_opacity: f32,
    pub hand_point_size: f32,
    pub hand_ray_color: String,
    pub hand_ray_enabled: bool,
    pub hand_ray_width: f32,
    pub haptic_intensity: f32,
    pub interaction_radius: f32,
    pub passthrough_brightness: f32,
    pub passthrough_contrast: f32,
    pub passthrough_opacity: f32,
    pub pinch_threshold: f32,
    pub plane_color: String,
    pub plane_opacity: f32,
    pub portal_edge_color: String,
    pub portal_edge_width: f32,
    pub portal_size: f32,
    pub room_scale: bool,
    pub rotation_threshold: f32,
    pub show_plane_overlay: bool,
    pub snap_to_floor: bool,
}

impl Default for ARSettings {
    fn default() -> Self {
        Self {
            drag_threshold: 0.04,
            enable_hand_tracking: true,
            enable_haptics: true,
            enable_light_estimation: true,
            enable_passthrough_portal: false,
            enable_plane_detection: true,
            enable_scene_understanding: true,
            gesture_smoothing: 0.9,
            hand_mesh_color: "#FFD700".to_string(),
            hand_mesh_enabled: true,
            hand_mesh_opacity: 0.3,
            hand_point_size: 0.01,
            hand_ray_color: "#FFD700".to_string(),
            hand_ray_enabled: true,
            hand_ray_width: 0.002,
            haptic_intensity: 0.7,
            interaction_radius: 0.5,
            passthrough_brightness: 1.0,
            passthrough_contrast: 1.0,
            passthrough_opacity: 1.0,
            pinch_threshold: 0.015,
            plane_color: "#4A90E2".to_string(),
            plane_opacity: 0.3,
            portal_edge_color: "#FFD700".to_string(),
            portal_edge_width: 0.02,
            portal_size: 1.0,
            room_scale: true,
            rotation_threshold: 0.08,
            show_plane_overlay: true,
            snap_to_floor: true,
        }
    }
}

#[derive(Debug, Serialize, Deserialize, Clone)]
#[serde(rename_all = "snake_case")]
#[serde(default)]
pub struct AudioSettings {
    pub enable_spatial_audio: bool,
    pub enable_interaction_sounds: bool,
    pub enable_ambient_sounds: bool,
}

impl Default for AudioSettings {
    fn default() -> Self {
        Self {
            enable_spatial_audio: false,
            enable_interaction_sounds: false,
            enable_ambient_sounds: false,
        }
    }
}

#[derive(Debug, Serialize, Deserialize, Clone)]
#[serde(rename_all = "snake_case")]
#[serde(default)]
pub struct BloomSettings {
    pub edge_bloom_strength: f32,
    pub enabled: bool,
    pub environment_bloom_strength: f32,
    pub node_bloom_strength: f32,
    pub radius: f32,
    pub strength: f32,
}

impl Default for BloomSettings {
    fn default() -> Self {
        Self {
            edge_bloom_strength: 0.3,
            enabled: false,
            environment_bloom_strength: 0.5,
            node_bloom_strength: 0.2,
            radius: 0.5,
            strength: 1.8,
        }
    }
}

#[derive(Debug, Serialize, Deserialize, Clone)]
#[serde(rename_all = "snake_case")]
#[serde(default)]
pub struct EdgeSettings {
    pub arrow_size: f32,
    pub base_width: f32,
    pub color: String,
    pub enable_arrows: bool,
    pub opacity: f32,
    pub width_range: Vec<f32>,
}

impl Default for EdgeSettings {
    fn default() -> Self {
        Self {
            arrow_size: 0.2,
            base_width: 2.0,
            color: "#917f18".to_string(),
            enable_arrows: false,
            opacity: 0.6,
            width_range: vec![1.0, 3.0],
        }
    }
}

#[derive(Debug, Serialize, Deserialize, Clone)]
#[serde(rename_all = "snake_case")]
#[serde(default)]
pub struct LabelSettings {
    pub desktop_font_size: u32,
    pub enable_labels: bool,
    pub text_color: String,
    pub text_rendering_mode: String,
    pub text_resolution: u32,
    pub text_padding: u32,
    pub text_outline_width: f32,
    pub text_outline_color: String,
    pub billboard_mode: String,
}

impl Default for LabelSettings {
    fn default() -> Self {
        Self {
            desktop_font_size: 48,
            enable_labels: true,
            text_color: "#FFFFFF".to_string(),
            text_rendering_mode: "sdf".to_string(),
            text_resolution: 64,
            text_padding: 4,
            text_outline_width: 0.4,
            text_outline_color: "#000000".to_string(),
            billboard_mode: "camera".to_string(),
        }
    }
}

#[derive(Debug, Serialize, Deserialize, Clone)]
#[serde(rename_all = "snake_case")]
#[serde(default)]
pub struct NodeSettings {
    pub base_color: String,
    pub base_size: f32,
    pub clearcoat: f32,
    pub enable_hover_effect: bool,
    pub enable_instancing: bool,
    pub highlight_color: String,
    pub highlight_duration: u32,
    pub hover_scale: f32,
    pub material_type: String,
    pub metalness: f32,
    pub opacity: f32,
    pub roughness: f32,
    pub size_by_connections: bool,
    pub size_range: Vec<f32>,
    pub use_metadata_size: bool,
    pub use_metadata_shape: bool,
    pub use_metadata_color: bool,
    pub shape_age_ranges: Vec<u32>,
    pub hyperlink_color_min: String,
    pub hyperlink_color_max: String,
}

impl Default for NodeSettings {
    fn default() -> Self {
        Self {
            base_color: "#c3ab6f".to_string(),
            base_size: 1.0,
<<<<<<< HEAD
            clearcoat: 1.0,
=======
            clearcoat: 0.5,
>>>>>>> b957b634
            enable_hover_effect: false,
            enable_instancing: false,
            highlight_color: "#822626".to_string(),
            highlight_duration: 300,
            hover_scale: 1.2,
            material_type: "basic".to_string(),
            metalness: 0.3,
            opacity: 0.4,
            roughness: 0.35,
            size_by_connections: true,
            size_range: vec![1.0, 5.0],
            use_metadata_size: true,
            use_metadata_shape: true,
            use_metadata_color: true,
            shape_age_ranges: vec![7, 30, 90, 365],
            hyperlink_color_min: "#c3ab6f".to_string(),
            hyperlink_color_max: "#822626".to_string(),
        }
    }
}

#[derive(Debug, Serialize, Deserialize, Clone)]
#[serde(rename_all = "snake_case")]
#[serde(default)]
pub struct PhysicsSettings {
    pub attraction_strength: f32,
    pub bounds_size: f32,
    pub collision_radius: f32,
    pub damping: f32,
    pub enable_bounds: bool,
    pub enabled: bool,
    pub iterations: u32,
    pub max_velocity: f32,
    pub repulsion_strength: f32,
    pub spring_strength: f32,
}

impl Default for PhysicsSettings {
    fn default() -> Self {
        Self {
            attraction_strength: 0.015,
            bounds_size: 12.0,
            collision_radius: 0.25,
            damping: 0.88,
            enable_bounds: true,
            enabled: false,
            iterations: 500,
            max_velocity: 2.5,
            repulsion_strength: 1500.0,
            spring_strength: 0.018,
        }
    }
}

#[derive(Debug, Serialize, Deserialize, Clone)]
#[serde(rename_all = "snake_case")]
#[serde(default)]
pub struct RenderingSettings {
    pub ambient_light_intensity: f32,
    pub background_color: String,
    pub directional_light_intensity: f32,
    pub enable_ambient_occlusion: bool,
    pub enable_antialiasing: bool,
    pub enable_shadows: bool,
    pub environment_intensity: f32,
}

impl Default for RenderingSettings {
    fn default() -> Self {
        Self {
            ambient_light_intensity: 0.7,
            background_color: "#000000".to_string(),
            directional_light_intensity: 1.0,
            enable_ambient_occlusion: false,
            enable_antialiasing: true,
            enable_shadows: false,
            environment_intensity: 1.2,
        }
    }
}

#[derive(Debug, Serialize, Deserialize, Clone)]
#[serde(rename_all = "snake_case")]
#[serde(default)]
pub struct SecuritySettings {
    pub allowed_origins: Vec<String>,
    pub audit_log_path: String,
    pub cookie_httponly: bool,
    pub cookie_samesite: String,
    pub cookie_secure: bool,
    pub csrf_token_timeout: u32,
    pub enable_audit_logging: bool,
    pub enable_request_validation: bool,
    pub session_timeout: u32,
}

impl Default for SecuritySettings {
    fn default() -> Self {
        Self {
            allowed_origins: Vec::new(),
            audit_log_path: "/app/logs/audit.log".to_string(),
            cookie_httponly: true,
            cookie_samesite: "Strict".to_string(),
            cookie_secure: true,
            csrf_token_timeout: 3600,
            enable_audit_logging: true,
            enable_request_validation: true,
            session_timeout: 3600,
        }
    }
}

#[derive(Debug, Serialize, Deserialize, Clone)]
#[serde(rename_all = "snake_case")]
#[serde(default)]
pub struct HologramSettings {
    pub xr_quality: String,
    pub desktop_quality: String,
    pub ring_count: u32,
    pub ring_color: String,
    pub ring_opacity: f32,
    pub ring_sizes: Vec<f32>,
    pub ring_rotation_speed: f32,
    pub enable_buckminster: bool,
    pub buckminster_scale: f32,
    pub buckminster_opacity: f32,
    pub enable_geodesic: bool,
    pub geodesic_scale: f32,
    pub geodesic_opacity: f32,
    pub enable_triangle_sphere: bool,
    pub triangle_sphere_scale: f32,
    pub triangle_sphere_opacity: f32,
    pub global_rotation_speed: f32,
}

impl Default for HologramSettings {
    fn default() -> Self {
        Self {
            xr_quality: "medium".to_string(),
            desktop_quality: "high".to_string(),
            ring_count: 3,
            ring_color: "#00FFFF".to_string(),
            ring_opacity: 0.5,
            ring_sizes: vec![1.0, 1.5, 2.0],
            ring_rotation_speed: 0.1,
            enable_buckminster: true,
            buckminster_scale: 1.0,
            buckminster_opacity: 0.3,
            enable_geodesic: true,
            geodesic_scale: 1.2,
            geodesic_opacity: 0.4,
            enable_triangle_sphere: true,
            triangle_sphere_scale: 1.1,
            triangle_sphere_opacity: 0.35,
            global_rotation_speed: 0.05,
        }
    }
}

#[derive(Debug, Serialize, Deserialize, Clone)]
#[serde(rename_all = "snake_case")]
#[serde(default)]
pub struct WebSocketSettings {
    pub binary_chunk_size: usize,
    pub compression_enabled: bool,
    pub compression_threshold: usize,
    pub heartbeat_interval: u64,
    pub heartbeat_timeout: u64,
    pub max_connections: usize,
    pub max_message_size: usize,
    pub reconnect_attempts: u32,
    pub reconnect_delay: u64,
    pub update_rate: u32,
}

impl Default for WebSocketSettings {
    fn default() -> Self {
        Self {
            binary_chunk_size: 65536,
            compression_enabled: true,
            compression_threshold: 1024,
            heartbeat_interval: 15000,
            heartbeat_timeout: 60000,
            max_connections: 1000,
            max_message_size: 100485760,
            reconnect_attempts: 3,
            reconnect_delay: 5000,
            update_rate: 90,
        }
    }
}

impl Settings {
    pub fn new() -> Result<Self, ConfigError> {
        debug!("Initializing settings");
        
        // Load .env file first
        dotenvy::dotenv().ok();
        
        // Use environment variable or default to /app/settings.toml
        let settings_path = std::env::var("SETTINGS_FILE_PATH")
            .map(PathBuf::from)
            .unwrap_or_else(|_| PathBuf::from("/app/settings.toml"));
        
        debug!("Loading settings from: {:?}", settings_path);
        
        let builder = ConfigBuilder::<config::builder::DefaultState>::default();
        let config = builder
            .add_source(File::from(settings_path))
            .add_source(
                Environment::default()
                    .separator("_")
                    .try_parsing(true)
            )
            .build()?;

        debug!("Deserializing settings");
        let mut settings: Settings = match config.try_deserialize() {
            Ok(s) => {
                debug!("Successfully deserialized settings");
                s
            },
            Err(e) => {
                error!("Failed to deserialize settings: {}", e);
                return Err(e);
            }
        };
        
        debug!("Checking for environment variables");
        
        // Network settings from environment variables
            if let Ok(domain) = std::env::var("DOMAIN") {
                settings.system.network.domain = domain;
            }
            if let Ok(port) = std::env::var("PORT") {
                settings.system.network.port = port.parse().unwrap_or(4000);
            }
            if let Ok(bind_address) = std::env::var("BIND_ADDRESS") {
                settings.system.network.bind_address = bind_address;
            }
            if let Ok(tunnel_id) = std::env::var("TUNNEL_ID") {
                settings.system.network.tunnel_id = tunnel_id;
            }
            if let Ok(enable_http2) = std::env::var("HTTP2_ENABLED") {
                settings.system.network.enable_http2 = enable_http2.parse().unwrap_or(true);
            }

        // GitHub settings from environment variables
        if let Ok(token) = std::env::var("GITHUB_TOKEN") {
            settings.github.token = token;
        }
        if let Ok(owner) = std::env::var("GITHUB_OWNER") {
            settings.github.owner = owner;
        }
        if let Ok(repo) = std::env::var("GITHUB_REPO") {
            settings.github.repo = repo;
        }
        if let Ok(path) = std::env::var("GITHUB_PATH") {
            settings.github.base_path = path;
        }
        if let Ok(version) = std::env::var("GITHUB_VERSION") {
            settings.github.version = version;
        }
        if let Ok(rate_limit) = std::env::var("GITHUB_RATE_LIMIT") {
            settings.github.rate_limit = rate_limit.parse().unwrap_or(true);
        }

        // RAGFlow settings from environment variables
        if let Ok(api_key) = std::env::var("RAGFLOW_API_KEY") {
            settings.ragflow.api_key = api_key;
        }
        if let Ok(base_url) = std::env::var("RAGFLOW_API_BASE_URL") {
            settings.ragflow.api_base_url = base_url;
        }
        if let Ok(timeout) = std::env::var("RAGFLOW_TIMEOUT") {
            settings.ragflow.timeout = timeout.parse().unwrap_or(30);
        }
        if let Ok(max_retries) = std::env::var("RAGFLOW_MAX_RETRIES") {
            settings.ragflow.max_retries = max_retries.parse().unwrap_or(3);
        }
        if let Ok(chat_id) = std::env::var("RAGFLOW_CHAT_ID") {
            settings.ragflow.chat_id = chat_id;
        }

        // Perplexity settings from environment variables
        if let Ok(api_key) = std::env::var("PERPLEXITY_API_KEY") {
            settings.perplexity.api_key = api_key;
        }
        if let Ok(api_url) = std::env::var("PERPLEXITY_API_URL") {
            settings.perplexity.api_url = api_url;
        }
        if let Ok(model) = std::env::var("PERPLEXITY_MODEL") {
            settings.perplexity.model = model;
        }
        if let Ok(max_tokens) = std::env::var("PERPLEXITY_MAX_TOKENS") {
            settings.perplexity.max_tokens = max_tokens.parse().unwrap_or(4096);
        }
        if let Ok(temperature) = std::env::var("PERPLEXITY_TEMPERATURE") {
            settings.perplexity.temperature = temperature.parse().unwrap_or(0.5);
        }
        if let Ok(top_p) = std::env::var("PERPLEXITY_TOP_P") {
            settings.perplexity.top_p = top_p.parse().unwrap_or(0.9);
        }
        if let Ok(presence_penalty) = std::env::var("PERPLEXITY_PRESENCE_PENALTY") {
            settings.perplexity.presence_penalty = presence_penalty.parse().unwrap_or(0.0);
        }
        if let Ok(frequency_penalty) = std::env::var("PERPLEXITY_FREQUENCY_PENALTY") {
            settings.perplexity.frequency_penalty = frequency_penalty.parse().unwrap_or(1.0);
        }
        if let Ok(timeout) = std::env::var("PERPLEXITY_TIMEOUT") {
            settings.perplexity.timeout = timeout.parse().unwrap_or(30);
        }
        if let Ok(rate_limit) = std::env::var("PERPLEXITY_RATE_LIMIT") {
            settings.perplexity.rate_limit = rate_limit.parse().unwrap_or(100);
        }

        // OpenAI settings from environment variables
        if let Ok(api_key) = std::env::var("OPENAI_API_KEY") {
            settings.openai.api_key = api_key;
        }
        if let Ok(base_url) = std::env::var("OPENAI_BASE_URL") {
            settings.openai.base_url = base_url;
        }
        if let Ok(timeout) = std::env::var("OPENAI_TIMEOUT") {
            settings.openai.timeout = timeout.parse().unwrap_or(30);
        }
        if let Ok(rate_limit) = std::env::var("OPENAI_RATE_LIMIT") {
            settings.openai.rate_limit = rate_limit.parse().unwrap_or(100);
        }

        debug!("Successfully loaded settings");
        Ok(settings)
    }

    pub fn from_env() -> Result<Self, ConfigError> {
        let builder = ConfigBuilder::<config::builder::DefaultState>::default();
        let config = builder
            .add_source(
                Environment::default()
                    .separator("_")
                    .try_parsing(true)
            )
            .build()?;

        config.try_deserialize()
    }
}

impl Default for Settings {
    fn default() -> Self {
        Self {
            visualization: VisualizationSettings {
                animations: AnimationSettings::default(),
                bloom: BloomSettings::default(),
                edges: EdgeSettings::default(),
                hologram: HologramSettings::default(),
                labels: LabelSettings::default(),
                nodes: NodeSettings::default(),
                physics: PhysicsSettings::default(),
                rendering: RenderingSettings::default(),
            },
            xr: XRSettings {
                mode: "immersive-ar".to_string(),
                room_scale: true,
                space_type: "local-floor".to_string(),
                quality: "medium".to_string(),
                input: XRInputSettings {
                    enable_hand_tracking: true,
                    enable_haptics: true,
                    haptic_intensity: 0.7,
                    drag_threshold: 0.04,
                    pinch_threshold: 0.015,
                    rotation_threshold: 0.08,
                    interaction_radius: 0.5,
                },
                visuals: XRVisualSettings {
                    hand_mesh_enabled: true,
                    hand_mesh_color: "#FFD700".to_string(),
                    hand_mesh_opacity: 0.3,
                    hand_point_size: 0.01,
                    hand_ray_enabled: true,
                    hand_ray_color: "#FFD700".to_string(),
                    hand_ray_width: 0.002,
                    gesture_smoothing: 0.9,
                },
                environment: XREnvironmentSettings {
                    enable_light_estimation: true,
                    enable_plane_detection: true,
                    enable_scene_understanding: true,
                    plane_color: "#4A90E2".to_string(),
                    plane_opacity: 0.3,
                    show_plane_overlay: true,
                    snap_to_floor: true,
                },
                passthrough: XRPassthroughSettings {
                    enabled: false,
                    opacity: 1.0,
                    brightness: 1.0,
                    contrast: 1.0,
                    portal_size: 1.0,
                    portal_edge_color: "#FFD700".to_string(),
                    portal_edge_width: 0.02,
                },
            },
            system: SystemSettings {
                network: NetworkSettings::default(),
                websocket: WebSocketSettings::default(),
                security: SecuritySettings::default(),
                debug: DebugSettings::default(),
            },
            github: GitHubSettings::default(),
            ragflow: RagFlowSettings::default(),
            perplexity: PerplexitySettings::default(),
            openai: OpenAISettings::default(),
        }
    }
}

impl Default for VisualizationSettings {
    fn default() -> Self {
        Self {
            animations: AnimationSettings::default(),
            bloom: BloomSettings::default(),
            edges: EdgeSettings::default(),
            hologram: HologramSettings::default(),
            labels: LabelSettings::default(),
            nodes: NodeSettings::default(),
            physics: PhysicsSettings::default(),
            rendering: RenderingSettings::default(),
        }
    }
}

impl Default for XRSettings {
    fn default() -> Self {
        Self {
            mode: "immersive-ar".to_string(),
            room_scale: true,
            space_type: "local-floor".to_string(),
            quality: "medium".to_string(),
            input: XRInputSettings {
                enable_hand_tracking: true,
                enable_haptics: true,
                haptic_intensity: 0.7,
                drag_threshold: 0.04,
                pinch_threshold: 0.015,
                rotation_threshold: 0.08,
                interaction_radius: 0.5,
            },
            visuals: XRVisualSettings {
                hand_mesh_enabled: true,
                hand_mesh_color: "#FFD700".to_string(),
                hand_mesh_opacity: 0.3,
                hand_point_size: 0.01,
                hand_ray_enabled: true,
                hand_ray_color: "#FFD700".to_string(),
                hand_ray_width: 0.002,
                gesture_smoothing: 0.9,
            },
            environment: XREnvironmentSettings {
                enable_light_estimation: true,
                enable_plane_detection: true,
                enable_scene_understanding: true,
                plane_color: "#4A90E2".to_string(),
                plane_opacity: 0.3,
                show_plane_overlay: true,
                snap_to_floor: true,
            },
            passthrough: XRPassthroughSettings {
                enabled: false,
                opacity: 1.0,
                brightness: 1.0,
                contrast: 1.0,
                portal_size: 1.0,
                portal_edge_color: "#FFD700".to_string(),
                portal_edge_width: 0.02,
            },
        }
    }
}

impl Default for SystemSettings {
    fn default() -> Self {
        Self {
            network: NetworkSettings::default(),
            websocket: WebSocketSettings::default(),
            security: SecuritySettings::default(),
            debug: DebugSettings::default(),
        }
    }
}<|MERGE_RESOLUTION|>--- conflicted
+++ resolved
@@ -551,11 +551,7 @@
         Self {
             base_color: "#c3ab6f".to_string(),
             base_size: 1.0,
-<<<<<<< HEAD
-            clearcoat: 1.0,
-=======
             clearcoat: 0.5,
->>>>>>> b957b634
             enable_hover_effect: false,
             enable_instancing: false,
             highlight_color: "#822626".to_string(),
