
# WebXR Graph Visualization of Logseq Knowledge Graphs with RAGFlow Integration

![WebXR Graph Visualization](https://github.com/user-attachments/assets/39dd3101-d616-46d6-8d7a-1d02998eb8d9)

Inspired by Prof Rob Aspin's work 
https://github.com/trebornipsa

Integrates Sonata rust wrapper for Piper
https://github.com/mush42/sonata

![P1080785_1728030359430_0](https://github.com/user-attachments/assets/3ecac4a3-95d7-4c75-a3b2-e93deee565d6)

## Project Overview

The **WebXR Graph Visualization** project transforms a LogSeq personal knowledge base into an interactive 3D graph, accessible in mixed reality environments. The system automates the parsing of Markdown files from a privately hosted GitHub repository, enhances the content using the **Perplexity AI API**, and integrates with **RAGFlow** for AI-powered question answering. Processed changes are submitted back to the source repository as pull requests (PRs).

<<<<<<< HEAD
**Key Features:**
=======
Inspired by Prof Rob Aspin's work 
https://github.com/trebornipsa

Integrates Sonata rust wrapper for Piper
https://github.com/mush42/sonata

![P1080785_1728030359430_0](https://github.com/user-attachments/assets/3ecac4a3-95d7-4c75-a3b2-e93deee565d6)

**Key features include:**
>>>>>>> 45db1af0

- **3D Visualization:** Dynamic representation of knowledge graph nodes and edges with real-time updates.
- **WebXR Compatibility:** Immersive exploration on Augmented Reality (AR) and Virtual Reality (VR) devices.
- **Efficient WebSocket Communication:** Facilitates dynamic node position updates and real-time interactions.
- **GPU Acceleration:** Enhances performance on both server and client sides using WebGPU.
- **Node Labels as Billboards:** Clear and interactive identification of nodes within the graph.
- **Integration with RAGFlow:** Enables AI-powered question answering directly within the graph interface.
- **Spacemouse Support:** Offers intuitive navigation within immersive environments.
- **Automatic GitHub PR Submissions:** Streamlines the process of updating processed content back to GitHub.
- **Comprehensive Metadata Management:** Handles both processed and raw JSON metadata for enhanced data representation.

## Architecture

The project comprises a **Rust-based server** running within a Docker container and a **JavaScript client-side application**. The architecture emphasizes GPU acceleration, efficient real-time updates, and immersive AR experiences.

### Class Diagram

```mermaid
classDiagram
    class App {
        - websocketService: WebsocketService
        - graphDataManager: GraphDataManager
        - visualization: WebXRVisualization
        - chatManager: ChatManager
        - interface: Interface
        - ragflowService: RAGFlowService
        + start()
        - initializeEventListeners()
        - toggleFullscreen()
    }

    class WebsocketService {
        - socket: WebSocket
        - listeners: Object
        - reconnectAttempts: number
        - maxReconnectAttempts: number
        - reconnectInterval: number
        + connect()
        + on(event: string, callback: function)
        + emit(event: string, data: any)
        + send(data: object)
        - reconnect()
    }

    class GraphDataManager {
        - websocketService: WebsocketService
        - graphData: GraphData
        + requestInitialData()
        + updateGraphData(newData: GraphData)
        + getGraphData(): GraphData
    }

    class WebXRVisualization {
        - graphDataManager: GraphDataManager
        - scene: THREE.Scene
        - camera: THREE.PerspectiveCamera
        - renderer: THREE.WebGLRenderer
        - controls: OrbitControls
        - composer: EffectComposer
        - gpu: GPUUtilities (optional)
        - nodeMeshes: Map<string, THREE.Mesh>
        - edgeMeshes: Map<string, THREE.Line>
        - hologramGroup: THREE.Group
        - particleSystem: THREE.Points
        + initialize()
        + updateVisualization()
        - initThreeJS()
        - setupGPU()
        - initPostProcessing()
        - addLights()
        - createHologramStructure()
        - createParticleSystem()
        - onSelect(selectedObject: THREE.Object3D)
        - animate()
        - rotateHologram()
        - updateParticles()
        - onWindowResize()
        - getNodeColor(node: Node): THREE.Color
        - updateNodes(nodes: Node[])
    }

    class ChatManager {
        - websocketService: WebsocketService
        - ragflowService: RAGflowService
        + sendMessage(message: string)
        + receiveMessage()
        - handleIncomingMessage(message: string)
    }

    class Interface {
        - chatManager: ChatManager
        - visualization: WebXRVisualization
        + handleUserInput(input: string)
        + displayChatMessage(message: string)
        - setupEventListeners()
        - renderUI()
    }

    class RAGFlowService {
        - settings: Settings
        - apiClient: ApiClient
        + askQuestion(question: string): Promise<string>
        + processAnswer(answer: string): string
    }

    class GraphService {
        + build_graph(app_state: AppState): Result<GraphData, Box<dyn std::error::Error + Send + Sync>>
        + calculate_layout(gpu_compute: &GPUCompute, graph: &mut GraphData): Result<(), Box<dyn std::error::Error + Send + Sync>>
    }

    class PerplexityService {
        + process_markdown(file_content: &str, settings: &Settings, api_client: &dyn ApiClient): Result<String, PerplexityError>
        + process_markdown_block(input: &str, prompt: &str, topics: &[String], api_response: &str): String
    }

    class FileService {
        + process_files(github_files: Vec<GithubFile>, settings: &Settings, metadata_map: &mut HashMap<String, Metadata>): Result<Vec<ProcessedFile>, Box<dyn std::error::Error + Send + Sync>>
        + should_process_file(file: &GithubFile): bool
        + strip_double_brackets(content: &str): String
        + process_against_topics(content: &str, metadata_map: &HashMap<String, Metadata>): String
        + count_hyperlinks(content: &str): usize
        + count_topics(content: &str, metadata_map: &HashMap<String, Metadata>): HashMap<String, usize>
    }

    App --> WebsocketService
    App --> GraphDataManager
    App --> WebXRVisualization
    App --> ChatManager
    App --> Interface
    App --> RAGFlowService
    WebsocketService --> GraphDataManager
    GraphDataManager --> WebXRVisualization
    ChatManager --> RAGFlowService
    Interface --> ChatManager
    Interface --> WebXRVisualization
    App --> GraphService
    App --> PerplexityService
    App --> FileService
```

### Sequence Diagram

```mermaid
sequenceDiagram
    participant User
    participant Interface
    participant App
    participant WebsocketService
    participant GraphDataManager
    participant WebXRVisualization
    participant ChatManager
    participant RAGFlowService
    participant PerplexityService
    participant FileService
    participant GraphService
    participant APIClient
    participant GPUCompute
    participant Server

    rect rgba(200, 255, 200, 0.1)
        activate Server
        Server->>Server: Load env vars & settings (config.rs)
        alt Settings Load Error
            note right of Server: Error handling in main.rs
            Server-->>User: Error Response (500)
            deactivate Server
        else Settings Loaded
            Server->>Server: Initialize AppState (app_state.rs)
            Server->>Server: Initialize GPUCompute (utils/gpu_compute.rs)
            alt GPU Initialization Error
                note right of Server: Fallback to CPU calculation
            end
            Server->>Server: initialize_graph_data (main.rs)
            Server->>FileService: fetch_and_process_files (services/file_service.rs)
            activate FileService
                FileService->>GitHub: fetch_files (RealGitHubService::fetch_files)
                activate GitHub
                    GitHub-->>FileService: Files or Error
                deactivate GitHub
                alt GitHub Error
                    FileService-->>Server: Error
                else Files Fetched
                    loop For each file
                        FileService->>FileService: should_process_file
                        alt File needs processing
                            FileService->>PerplexityService: process_file (services/perplexity_service.rs)
                            activate PerplexityService
                                PerplexityService->>PerplexityService: process_markdown (splits into blocks, calls API)
                                PerplexityService->>PerplexityService: call_perplexity_api (multiple times)
                                PerplexityService-->>FileService: Processed content or Error
                            deactivate PerplexityService
                            alt Perplexity Error
                                FileService-->>Server: Error
                            else Content Processed
                                FileService->>FileService: save_file_metadata (writes to /app/data/markdown)
                            end
                        end
                    end
                    FileService-->>Server: Processed files or Error
                end
            deactivate FileService
            alt File Processing Error
                Server-->>Server: Error
            else Files Processed Successfully
                Server->>GraphService: build_graph (services/graph_service.rs)
                activate GraphService
                    GraphService->>GraphService: Create nodes and edges
                    GraphService->>GPUCompute: calculate_layout (or CPU fallback)
                    activate GPUCompute
                        GPUCompute->>GPUCompute: set_graph_data
                        GPUCompute->>GPUCompute: compute_forces
                        GPUCompute->>GPUCompute: get_updated_positions
                        GPUCompute-->>GraphService: Updated node positions
                    deactivate GPUCompute
                    GraphService-->>Server: GraphData
                deactivate GraphService
                Server->>WebsocketService: broadcast_graph_update (utils/websocket_manager.rs)
                activate WebsocketService
                    WebsocketService-->>User: graph_update_message
                deactivate WebsocketService
                Server-->>User: Success Response
            end
        end
    end

    note right of User: Initial load

    User->>WebXRVisualization: initialize()
    activate WebXRVisualization
        WebXRVisualization->>GraphDataManager: requestInitialData()
        activate GraphDataManager
            GraphDataManager->>WebsocketService: subscribe()
            WebsocketService-->>GraphDataManager: Initial GraphData
            GraphDataManager-->>WebXRVisualization: Provide GraphData
        deactivate GraphDataManager
        WebXRVisualization->>WebXRVisualization: setupThreeJS()
        WebXRVisualization->>WebXRVisualization: renderScene()
    deactivate WebXRVisualization
    WebXRVisualization-->>User: Render 3D Graph

    note right of User: User interactions

    User->>Interface: handleUserInput(input)
    Interface->>ChatManager: sendMessage(input)
    ChatManager->>RAGFlowService: sendQuery(input)
    RAGFlowService-->>ChatManager: AI Response
    ChatManager-->>Interface: Display AI Response
    Interface->>WebXRVisualization: updateGraphData(newData)
    WebXRVisualization-->>User: Update Visualization

    note right of User: User clicks "Refresh Graph"

    User->>Server: POST /api/files/fetch (handlers/file_handler.rs)
    activate Server
        Server->>FileService: fetch_and_process_files (services/file_service.rs)
        activate FileService
            FileService->>GitHub: fetch_files (RealGitHubService::fetch_files)
            activate GitHub
                GitHub-->>FileService: Files or Error
            deactivate GitHub
            alt GitHub Error
                FileService-->>Server: Error
            else Files Fetched
                loop For each file
                    FileService->>FileService: should_process_file
                    alt File needs processing
                        FileService->>PerplexityService: process_file (services/perplexity_service.rs)
                        activate PerplexityService
                            PerplexityService->>PerplexityService: process_markdown (splits into blocks, calls API)
                            PerplexityService->>PerplexityService: call_perplexity_api (multiple times)
                            PerplexityService-->>FileService: Processed content or Error
                        deactivate PerplexityService
                        alt Perplexity Error
                            FileService-->>Server: Error
                        else Content Processed
                            FileService->>FileService: save_file_metadata (writes to /app/data/markdown)
                        end
                    end
                end
                FileService-->>Server: Processed files or Error
            end
        deactivate FileService
        alt File Processing Error
            Server->>WebsocketService: broadcast_error_message (utils/websocket_manager.rs)
            activate WebsocketService
                WebsocketService-->>User: error_message
            deactivate WebsocketService
            Server-->>User: Error Response
        else Files Processed Successfully
            Server->>GraphService: build_graph (services/graph_service.rs)
            activate GraphService
                GraphService->>GraphService: Create nodes and edges
                GraphService->>GPUCompute: calculate_layout (or CPU fallback)
                activate GPUCompute
                    GPUCompute->>GPUCompute: set_graph_data
                    GPUCompute->>GPUCompute: compute_forces
                    GPUCompute->>GPUCompute: get_updated_positions
                    GPUCompute-->>GraphService: Updated node positions
                deactivate GPUCompute
                GraphService-->>Server: GraphData
            deactivate GraphService
            Server->>WebsocketService: broadcast_graph_update (utils/websocket_manager.rs)
            activate WebsocketService
                WebsocketService-->>User: graph_update_message
            deactivate WebsocketService
            Server-->>User: Success Response
        end
    deactivate Server
```

## Installation

### Prerequisites

Ensure that the following dependencies are installed on your system:

- **Rust** (version 1.70 or later)
- **Node.js** (version 14 or later)
- **Docker** (for containerization)
- **Git** (for version control)

### Setup

1. **Clone the Repository:**

    ```bash
    git clone https://github.com/yourusername/webxr-graph.git
    cd webxr-graph
    ```

2. **Configure Environment Variables:**

    Create a `.env` file in the root directory and populate it with your API keys and configurations.

    ```env
    PERPLEXITY_API_KEY=your_perplexity_api_key
    GITHUB_ACCESS_TOKEN=your_github_token
    RAGFLOW_API_KEY=your_ragflow_api_key
    RAGFLOW_API_BASE_URL=your_ragflow_base_url
    OPENAI_API_KEY=your_openai_api_key
    OPENAI_BASE_URL=https://api.openai.com/v1
    ```

    **Note:** Ensure that sensitive information like API keys is **never** hardcoded and is managed securely.

3. **Update Configuration File:**

    Ensure that `settings.toml` is correctly configured with the necessary fields. Refer to the [Settings Configuration](#settings-configuration) section for details.

4. **Build the Rust Server:**

    ```bash
    cargo build --release
    ```

5. **Run the Server Locally:**

    ```bash
    cargo run --release
    ```

6. **Start the Client Application:**

    Navigate to the client directory and install dependencies.

    ```bash
    cd client
    npm install
    npm start
    ```

7. **Building and Running with Docker:**

    Ensure Docker is installed and running on your system.

    ```bash
    ./launch-docker.sh
    ```

## Settings Configuration

The application relies on a `settings.toml` file for configuration. Below is an example configuration with explanations for each section.

```toml:settings.toml
# settings.toml

# Prompt for the AI assistant
prompt = """
You are an AI assistant building summaries of web links and text. You will visit any web links found in the text and integrate
a summary with web citations, aiming for up to two citations explicitly returned in context as raw web hyperlinks.
Ensure to return web links as citations separated by new lines.
You should aim to select one or more of these topics in this form appropriate to the created summary,
embedding the topic in Logseq double square brackets once in the returned text.
"""

# List of topics to embed in the summary
topics = [
    "Artificial Intelligence",
    "Machine Learning",
    "Rust Programming",
    "Web Development",
    "WebXR",
    "Three.js",
    "GPU Computing",
    "Graph Visualization",
    "Markdown Processing"
]

[perplexity]
perplexity_api_key = "your_perplexity_api_key"
perplexity_model = "llama-3.1-sonar-small-128k-online"
perplexity_api_base_url = "https://api.perplexity.ai/chat/completions"
perplexity_max_tokens = 4096
perplexity_temperature = 0.7
perplexity_top_p = 1.0
perplexity_presence_penalty = 0.0
perplexity_frequency_penalty = 0.0

[github]
github_access_token = "your_github_token"
github_owner = "your_github_owner"
github_repo = "your_github_repo"
github_directory = "your_github_directory"

[ragflow]
ragflow_api_key = "your_ragflow_api_key"
ragflow_api_base_url = "https://api.ragflow.com/v1"

[openai]
api_key = "your_openai_api_key"
base_url = "https://api.openai.com/v1"

# Default configurations (can be overridden by environment variables)
[default]
max_concurrent_requests = 5
max_retries = 3
retry_delay = 5
api_client_timeout = 30

[visualization]
node_color = "0x1A0B31"
edge_color = "0xff0000"
hologram_color = "0xFFD700"
node_size_scaling_factor = 1000
hologram_scale = 5
hologram_opacity = 0.1
edge_opacity = 0.3
label_font_size = 36
fog_density = 0.002
```

### Explanation of Configuration Sections

- **Prompt Section:**
  - Defines the system prompt for the AI assistant, guiding its behavior in summarizing content and embedding topics.

- **Topics:**
  - A list of topics that the AI assistant should focus on when generating summaries.

- **Perplexity:**
  - **perplexity_api_key:** Your API key for the Perplexity AI service.
  - **perplexity_model:** The model used by Perplexity for processing.
  - **perplexity_api_base_url:** The base URL for the Perplexity API.
  - **perplexity_max_tokens:** Maximum number of tokens to generate.
  - **perplexity_temperature, perplexity_top_p, perplexity_presence_penalty, perplexity_frequency_penalty:** Parameters controlling the randomness and creativity of the AI's responses.

- **GitHub:**
  - **github_access_token:** Your GitHub access token for repository interactions.
  - **github_owner:** Owner of the GitHub repository.
  - **github_repo:** Name of the GitHub repository.
  - **github_directory:** Directory within the repository to monitor and update.

- **RAGFlow:**
  - **ragflow_api_key:** API key for RAGFlow integration.
  - **ragflow_api_base_url:** Base URL for the RAGFlow API.

- **OpenAI:**
  - **api_key:** Your OpenAI API key for accessing OpenAI services.
  - **base_url:** Base URL for the OpenAI API.

- **Default:**
  - **max_concurrent_requests:** Maximum number of concurrent API requests.
  - **max_retries:** Number of retry attempts for failed requests.
  - **retry_delay:** Delay between retry attempts in seconds.
  - **api_client_timeout:** Timeout for API client requests in seconds.

- **Visualization:**
  - **node_color, edge_color, hologram_color:** Color codes for nodes, edges, and holograms in the visualization.
  - **node_size_scaling_factor:** Scaling factor for node sizes.
  - **hologram_scale:** Scale factor for hologram visuals.
  - **hologram_opacity, edge_opacity:** Opacity levels for holograms and edges.
  - **label_font_size:** Font size for node labels.
  - **fog_density:** Density of fog effects in the visualization.

## Development Status

The project is under active development with recent and ongoing enhancements:

**Recent Improvements:**

- **Enhanced Test Coverage:** Comprehensive tests for both server and client components, ensuring reliability and facilitating future development.
- **Integration Tests:** Established end-to-end workflow tests to validate the complete application flow.
- **Mocking Enhancements:** Improved mocking for API interactions within `PerplexityService` and `RAGFlowService`.
- **GPU Compute Integration:** Successfully integrated GPUCompute for accelerated graph layout calculations using WebGPU.

**Ongoing Focus Areas:**

- **Optimizing WebGPU Integration:** Enhancing server-side graph computations for better performance using WebGPU.
- **Finalizing Perplexity Integration:** Ensuring seamless processing and enhancement of Markdown files via the Perplexity AI API.
- **Expanding Unit Tests:** Continuously improving test coverage to encompass all new features and components.
- **Performance Enhancements:** Further optimizing the Rust-based server for scalability and efficiency.
- **RAGFlow Integration Refinement:** Enhancing the integration with RAGFlow for more robust AI-powered question answering capabilities.

## Testing

Our test suite adheres to best practices for Test-Driven Development (TDD), ensuring robust and reliable application behavior through comprehensive coverage of both success and error scenarios.

### Server-Side Tests (Rust)

Located in the `tests/server/` directory:

- `graph_service_test.rs`: Tests for graph building and management.
- `ragflow_service_test.rs`: Tests for RAGFlow integration.
- `perplexity_service_test.rs`: Tests for Perplexity API interactions.
- `file_service_test.rs`: Tests for GitHub file processing.

### Client-Side Tests (JavaScript)

Located in the `tests/client/` directory:

- `interface.test.js`: Tests for user interface components.
- `graphService.test.js`: Tests for client-side graph data management.
- `websocketService.test.js`: Tests for WebSocket communication.
- ... (additional client-side test files)

## Usage

### Running Locally

1. **Start the Rust Server:**

    ```bash
    cargo run --release
    ```

2. **Start the Client Application:**

    ```bash
    cd client
    npm install
    npm start
    ```

3. **Access the Application:**

    Navigate to `http://localhost:3000` in your web browser to interact with the 3D knowledge graph.

### Using Docker

1. **Build the Docker Image:**

    ```bash
    docker build -t webxr-graph-image .
    ```

2. **Run the Docker Container:**

    ```bash
    docker run -d \
      -p 8080:8080 \
      -e PERPLEXITY_API_KEY=your_perplexity_api_key \
      -e GITHUB_ACCESS_TOKEN=your_github_token \
      -e RAGFLOW_API_KEY=your_ragflow_api_key \
      -e RAGFLOW_API_BASE_URL=your_ragflow_base_url \
      -e OPENAI_API_KEY=your_openai_api_key \
      -e OPENAI_BASE_URL=https://api.openai.com/v1 \
      webxr-graph-image
    ```

    **Note:** Ensure that sensitive information like API keys are managed securely and not hardcoded within Docker images.

## Settings Configuration

The application relies on a `settings.toml` file for configuration. Below is an example configuration with explanations for each section.

```toml:settings.toml
# settings.toml

# Prompt for the AI assistant
prompt = """
You are an AI assistant building summaries of web links and text. You will visit any web links found in the text and integrate
a summary with web citations, aiming for up to two citations explicitly returned in context as raw web hyperlinks.
Ensure to return web links as citations separated by new lines.
You should aim to select one or more of these topics in this form appropriate to the created summary,
embedding the topic in Logseq double square brackets once in the returned text.
"""

# List of topics to embed in the summary
topics = [
    "Artificial Intelligence",
    "Machine Learning",
    "Rust Programming",
    "Web Development",
    "WebXR",
    "Three.js",
    "GPU Computing",
    "Graph Visualization",
    "Markdown Processing"
]

[perplexity]
perplexity_api_key = "your_perplexity_api_key"
perplexity_model = "llama-3.1-sonar-small-128k-online"
perplexity_api_base_url = "https://api.perplexity.ai/chat/completions"
perplexity_max_tokens = 4096
perplexity_temperature = 0.7
perplexity_top_p = 1.0
perplexity_presence_penalty = 0.0
perplexity_frequency_penalty = 0.0

[github]
github_access_token = "your_github_token"
github_owner = "your_github_owner"
github_repo = "your_github_repo"
github_directory = "your_github_directory"

[ragflow]
ragflow_api_key = "your_ragflow_api_key"
ragflow_api_base_url = "https://api.ragflow.com/v1"

[openai]
api_key = "your_openai_api_key"
base_url = "https://api.openai.com/v1"

# Default configurations (can be overridden by environment variables)
[default]
max_concurrent_requests = 5
max_retries = 3
retry_delay = 5
api_client_timeout = 30

[visualization]
node_color = "0x1A0B31"
edge_color = "0xff0000"
hologram_color = "0xFFD700"
node_size_scaling_factor = 1000
hologram_scale = 5
hologram_opacity = 0.1
edge_opacity = 0.3
label_font_size = 36
fog_density = 0.002
```

### Explanation of Configuration Sections

- **Prompt Section:**
  - Defines the system prompt for the AI assistant, guiding its behavior in summarizing content and embedding topics.

- **Topics:**
  - A list of topics that the AI assistant should focus on when generating summaries.

- **Perplexity:**
  - **perplexity_api_key:** Your API key for the Perplexity AI service.
  - **perplexity_model:** The model used by Perplexity for processing.
  - **perplexity_api_base_url:** The base URL for the Perplexity API.
  - **perplexity_max_tokens:** Maximum number of tokens to generate.
  - **perplexity_temperature, perplexity_top_p, perplexity_presence_penalty, perplexity_frequency_penalty:** Parameters controlling the randomness and creativity of the AI's responses.

- **GitHub:**
  - **github_access_token:** Your GitHub access token for repository interactions.
  - **github_owner:** Owner of the GitHub repository.
  - **github_repo:** Name of the GitHub repository.
  - **github_directory:** Directory within the repository to monitor and update.

- **RAGFlow:**
  - **ragflow_api_key:** API key for RAGFlow integration.
  - **ragflow_api_base_url:** Base URL for the RAGFlow API.

- **OpenAI:**
  - **api_key:** Your OpenAI API key for accessing OpenAI services.
  - **base_url:** Base URL for the OpenAI API.

- **Default:**
  - **max_concurrent_requests:** Maximum number of concurrent API requests.
  - **max_retries:** Number of retry attempts for failed requests.
  - **retry_delay:** Delay between retry attempts in seconds.
  - **api_client_timeout:** Timeout for API client requests in seconds.

- **Visualization:**
  - **node_color, edge_color, hologram_color:** Color codes for nodes, edges, and holograms in the visualization.
  - **node_size_scaling_factor:** Scaling factor for node sizes.
  - **hologram_scale:** Scale factor for hologram visuals.
  - **hologram_opacity, edge_opacity:** Opacity levels for holograms and edges.
  - **label_font_size:** Font size for node labels.
  - **fog_density:** Density of fog effects in the visualization.

## Development Status

The project is under active development with recent and ongoing enhancements:

**Recent Improvements:**

- **Enhanced Test Coverage:** Comprehensive tests for both server and client components, ensuring reliability and facilitating future development.
- **Integration Tests:** Established end-to-end workflow tests to validate the complete application flow.
- **Mocking Enhancements:** Improved mocking for API interactions within `PerplexityService` and `RAGFlowService`.
- **GPU Compute Integration:** Successfully integrated GPUCompute for accelerated graph layout calculations using WebGPU.

**Ongoing Focus Areas:**

- **Optimizing WebGPU Integration:** Enhancing server-side graph computations for better performance using WebGPU.
- **Finalizing Perplexity Integration:** Ensuring seamless processing and enhancement of Markdown files via the Perplexity AI API.
- **Expanding Unit Tests:** Continuously improving test coverage to encompass all new features and components.
- **Performance Enhancements:** Further optimizing the Rust-based server for scalability and efficiency.
- **RAGFlow Integration Refinement:** Enhancing the integration with RAGFlow for more robust AI-powered question answering capabilities.

## Testing

Our test suite adheres to best practices for Test-Driven Development (TDD), ensuring robust and reliable application behavior through comprehensive coverage of both success and error scenarios.

### Server-Side Tests (Rust)

Located in the `tests/server/` directory:

- `graph_service_test.rs`: Tests for graph building and management.
- `ragflow_service_test.rs`: Tests for RAGFlow integration.
- `perplexity_service_test.rs`: Tests for Perplexity API interactions.
- `file_service_test.rs`: Tests for GitHub file processing.

### Client-Side Tests (JavaScript)

Located in the `tests/client/` directory:

- `interface.test.js`: Tests for user interface components.
- `graphService.test.js`: Tests for client-side graph data management.
- `websocketService.test.js`: Tests for WebSocket communication.
- ... (additional client-side test files)

## Usage

### Running Locally

1. **Start the Rust Server:**

    ```bash
    cargo run --release
    ```

2. **Start the Client Application:**

    ```bash
    cd client
    npm install
    npm start
    ```

3. **Access the Application:**

    Navigate to `http://localhost:3000` in your web browser to interact with the 3D knowledge graph.

### Using Docker

1. **Build the Docker Image:**

    ```bash
    docker build -t webxr-graph-image .
    ```

2. **Run the Docker Container:**

    ```bash
    docker run -d \
      -p 8080:8080 \
      -e PERPLEXITY_API_KEY=your_perplexity_api_key \
      -e GITHUB_ACCESS_TOKEN=your_github_token \
      -e RAGFLOW_API_KEY=your_ragflow_api_key \
      -e RAGFLOW_API_BASE_URL=your_ragflow_base_url \
      -e OPENAI_API_KEY=your_openai_api_key \
      -e OPENAI_BASE_URL=https://api.openai.com/v1 \
      webxr-graph-image
    ```

    **Note:** Ensure that sensitive information like API keys are managed securely and not hardcoded within Docker images.

## Contributing

Contributions are welcome! Please follow these steps to contribute:

1. **Fork the Repository:** Click the "Fork" button at the top right of this page to create your own fork.
2. **Clone Your Fork:**

    ```bash
    git clone https://github.com/yourusername/webxr-graph.git
    cd webxr-graph
    ```
    ```bash
    git clone https://github.com/yourusername/webxr-graph.git
    cd webxr-graph
    ```

3. **Create a New Branch:**

    ```bash
    git checkout -b feature/your-feature-name
    ```
    ```bash
    git checkout -b feature/your-feature-name
    ```

4. **Make Your Changes:** Implement your feature or fix.
5. **Commit Your Changes:**

    ```bash
    git commit -m "Add feature: your feature description"
    ```
    ```bash
    git commit -m "Add feature: your feature description"
    ```

6. **Push to Your Fork:**

    ```bash
    git push origin feature/your-feature-name
    ```
    ```bash
    git push origin feature/your-feature-name
    ```

7. **Create a Pull Request:** Navigate to your fork on GitHub and click the "Compare & pull request" button.

Please ensure that your contributions adhere to the project's coding standards and include relevant tests where applicable.

## License

This project is licensed under the [Creative Commons CC0 license](LICENSE).

## Acknowledgements

- **Perplexity AI:** For providing robust AI capabilities for content enhancement.
- **RAGFlow:** For enabling AI-powered question answering within the application.
- **LogSeq:** For facilitating powerful knowledge management through Markdown files.
- **Three.js & WebXR:** For enabling immersive 3D visualizations and mixed reality experiences.
- **Rust Community:** For creating a performant and reliable language ecosystem.
- **Docker:** For simplifying containerization and deployment processes.

---

## Troubleshooting Configuration Issues

If you encounter an error like:

```
Failed to load settings: missing field `api_key`
Error: Custom { kind: Other, error: "Failed to load settings: missing field `api_key`" }
```

It typically indicates a configuration mismatch. Here's how to resolve it:

1. **Verify `settings.toml` Structure:**

    Ensure that all `api_key` fields are nested under their respective sections. For example:

    ```toml
    [openai]
    api_key = "your_openai_api_key"
    base_url = "https://api.openai.com/v1"
    ```

2. **Check Environment Variables:**

    Ensure that your `.env` file or environment variables correctly override the necessary fields. Use the prefix and separators as defined in your configuration loader. For example:

    ```env
    APP_OPENAI__API_KEY=your_real_openai_api_key
    APP_RAGFLOW__RAGFLOW_API_KEY=your_real_ragflow_api_key
    ```

3. **Review `config.rs`:**

    Ensure that the `Settings` struct accurately reflects the structure of `settings.toml`. Each section should have its corresponding struct.

    ```rust
    #[derive(Debug, Deserialize, Clone)]
    pub struct Settings {
        pub perplexity: PerplexitySettings,
        pub github: GithubSettings,
        pub ragflow: RagFlowSettings,
        pub openai: OpenAISettings,
        pub visualization: VisualizationSettings,
        pub default: DefaultSettings,
    }
    ```

4. **Service Implementations:**

    Ensure that all services access `api_key` fields through their correct paths. For example, in `ragflow_service.rs`:

    ```rust
    pub struct RAGFlowService {
        client: Client,
        api_key: String,
        base_url: String,
        synthesizer: Arc<SonataSpeechSynthesizer>,
    }

    impl RAGFlowService {
        pub fn new(settings: &RagFlowSettings) -> Result<Self, RAGFlowError> {
            Ok(RAGFlowService {
                client: Client::new(),
                api_key: settings.ragflow_api_key.clone(),
                base_url: settings.ragflow_api_base_url.clone(),
                synthesizer: Arc::new(SonataSpeechSynthesizer::new(Path::new(&settings.voice_config_path))?),
            })
        }
    }
    ```

5. **Docker Configuration:**

    Ensure that `settings.toml` and `.env` are correctly included in the Docker image or passed as environment variables at runtime. Avoid hardcoding sensitive information within Dockerfiles.

    ```dockerfile
    # Stage 1: Build the Rust application
    FROM rust:1.70 AS builder

    WORKDIR /usr/src/app

    # Install system dependencies
    RUN apt-get update && apt-get install -y \
        build-essential \
        libssl-dev \
        pkg-config \
        && rm -rf /var/lib/apt/lists/*

    # Copy Cargo.toml and Cargo.lock
    COPY Cargo.toml Cargo.lock ./

    # Copy source code
    COPY src ./src

    # Build the application
    RUN cargo build --release

    # Stage 2: Create the final image
    FROM debian:buster-slim

    # Install runtime dependencies
    RUN apt-get update && apt-get install -y \
        ca-certificates \
        && rm -rf /var/lib/apt/lists/*

    # Copy the compiled binary from builder
    COPY --from=builder /usr/src/app/target/release/webxr-graph /usr/local/bin/webxr-graph

    # Copy configuration files
    COPY settings.toml ./

    # Set environment variables (optional)
    ENV ROCKET_ADDRESS=0.0.0.0
    ENV ROCKET_PORT=8080

    # Expose port
    EXPOSE 8080

    # Set the entrypoint
    ENTRYPOINT ["webxr-graph"]
    ```

    **Note:** Consider using Docker secrets or environment variables for managing sensitive data instead of including them in the image.

6. **Logging and Debugging:**

    Add debugging statements in `config.rs` to verify loaded configurations, ensuring sensitive information is masked.

    ```rust
    impl Settings {
        pub fn new() -> Result<Self, ConfigError> {
            let settings = Config::builder()
                .add_source(File::with_name("settings.toml").required(true))
                .add_source(Environment::with_prefix("APP").separator("__").try_parsing(true))
                .build()?
                .try_deserialize()?;

            // Debugging: Print loaded settings (exclude sensitive fields)
            debug!("Loaded settings: {:?}", settings);

            Ok(settings)
        }
    }

    // Implement Debug for OpenAISettings to mask api_key
    impl fmt::Debug for OpenAISettings {
        fn fmt(&self, f: &mut fmt::Formatter<'_>) -> fmt::Result {
            f.debug_struct("OpenAISettings")
                .field("api_key", &"***REDACTED***")
                .field("base_url", &self.base_url)
                .finish()
        }
    }
    ```<|MERGE_RESOLUTION|>--- conflicted
+++ resolved
@@ -15,9 +15,8 @@
 
 The **WebXR Graph Visualization** project transforms a LogSeq personal knowledge base into an interactive 3D graph, accessible in mixed reality environments. The system automates the parsing of Markdown files from a privately hosted GitHub repository, enhances the content using the **Perplexity AI API**, and integrates with **RAGFlow** for AI-powered question answering. Processed changes are submitted back to the source repository as pull requests (PRs).
 
-<<<<<<< HEAD
 **Key Features:**
-=======
+
 Inspired by Prof Rob Aspin's work 
 https://github.com/trebornipsa
 
@@ -25,9 +24,6 @@
 https://github.com/mush42/sonata
 
 ![P1080785_1728030359430_0](https://github.com/user-attachments/assets/3ecac4a3-95d7-4c75-a3b2-e93deee565d6)
-
-**Key features include:**
->>>>>>> 45db1af0
 
 - **3D Visualization:** Dynamic representation of knowledge graph nodes and edges with real-time updates.
 - **WebXR Compatibility:** Immersive exploration on Augmented Reality (AR) and Virtual Reality (VR) devices.
