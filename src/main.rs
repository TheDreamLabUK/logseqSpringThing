use log::{debug, info};
use env_logger;
use webxr::{
    Settings,
    handlers::{
        file_handler,
        graph_handler,
        settings,
        socket_flow_handler::socket_flow_handler,
    },
    AppState,
    services::{
        file_service::RealGitHubService,
        github_service::RealGitHubPRService,
    },
};

use actix_web::{web, App, HttpServer, middleware};
use actix_cors::Cors;
use actix_files::Files;
use std::sync::Arc;
use tokio::sync::RwLock;
use dotenvy::dotenv;
use std::env;

#[actix_web::main]
async fn main() -> std::io::Result<()> {
    dotenv().ok();
    env_logger::init();
    info!("Starting LogseqXR server");

    // Load settings first to get the log level
    let settings = match Settings::new() {
        Ok(s) => {
            debug!("Successfully loaded settings: {:?}", s);
            Arc::new(RwLock::new(s))
        },
        Err(e) => {
            eprintln!("Failed to load settings: {:?}", e);
            return Err(std::io::Error::new(std::io::ErrorKind::Other, format!("Failed to initialize settings: {:?}", e)));
        }
    };

    // Load environment variables
    let github_token = env::var("GITHUB_TOKEN")
        .map_err(|e| std::io::Error::new(std::io::ErrorKind::Other, format!("GITHUB_TOKEN not set: {}", e)))?;
    let github_owner = env::var("GITHUB_OWNER")
        .map_err(|e| std::io::Error::new(std::io::ErrorKind::Other, format!("GITHUB_OWNER not set: {}", e)))?;
    let github_repo = env::var("GITHUB_REPO")
        .map_err(|e| std::io::Error::new(std::io::ErrorKind::Other, format!("GITHUB_REPO not set: {}", e)))?;
    let github_base_path = env::var("GITHUB_BASE_PATH").unwrap_or_else(|_| String::from(""));

    // Initialize GitHub services
    let github_service = Arc::new(RealGitHubService::new(
        github_token.clone(),
        github_owner.clone(),
        github_repo.clone(),
        github_base_path.clone(),
        settings.clone(),
    ).map_err(|e| std::io::Error::new(std::io::ErrorKind::Other, format!("Failed to initialize GitHub service: {}", e)))?);

    let github_pr_service = Arc::new(RealGitHubPRService::new(
        github_token,
        github_owner,
        github_repo,
        github_base_path,
    ).map_err(|e| std::io::Error::new(std::io::ErrorKind::Other, format!("Failed to initialize GitHub PR service: {}", e)))?);
    
    // Optional services
    let perplexity_service = None; // Initialize if needed
    let ragflow_service = None; // Initialize if needed
    let gpu_compute = None; // Initialize if needed
    
    // Create AppState with initialized services
    let app_state = web::Data::new(AppState::new(
        settings.clone(),
        github_service,
        perplexity_service,
        ragflow_service,
        gpu_compute,
        String::from("default"), // ragflow_conversation_id
        github_pr_service,
    ));

    // Use PORT env var with fallback to 3001 as specified in docs
    let port = env::var("PORT").unwrap_or_else(|_| "3001".to_string());
    let bind_addr = format!("0.0.0.0:{}", port);
    info!("Binding to {}", bind_addr);

    // Configure app with services
    HttpServer::new(move || {
        App::new()
            .wrap(Cors::default()
                .allow_any_origin()
                .allow_any_method()
                .allow_any_header()
                .max_age(3600))
            .wrap(middleware::Logger::default())
            .app_data(app_state.clone())
            .service(
                web::scope("/api")
<<<<<<< HEAD
                    .service(web::scope("/files").configure(file_handler::config))
                    .service(web::scope("/graph").configure(graph_handler::config))
                    .service(web::scope("/settings").configure(settings::config))
=======
                    .service(web::scope("/files").configure(configure_file_handler))
                    .service(web::scope("/graph").configure(configure_graph_handler))
                    .service(
                        web::scope("/visualization")
                            .configure(visualization_handler::config)
                    )
>>>>>>> b957b634
            )
            .service(
                web::resource("/wss")
                    .app_data(web::PayloadConfig::new(1 << 25))  // 32MB max payload
                    .route(web::get().to(socket_flow_handler))
            )
            .service(Files::new("/", "data/public/dist").index_file("index.html"))
    })
    .bind(bind_addr)?
    .run()
    .await
}<|MERGE_RESOLUTION|>--- conflicted
+++ resolved
@@ -99,18 +99,12 @@
             .app_data(app_state.clone())
             .service(
                 web::scope("/api")
-<<<<<<< HEAD
-                    .service(web::scope("/files").configure(file_handler::config))
-                    .service(web::scope("/graph").configure(graph_handler::config))
-                    .service(web::scope("/settings").configure(settings::config))
-=======
                     .service(web::scope("/files").configure(configure_file_handler))
                     .service(web::scope("/graph").configure(configure_graph_handler))
                     .service(
                         web::scope("/visualization")
                             .configure(visualization_handler::config)
                     )
->>>>>>> b957b634
             )
             .service(
                 web::resource("/wss")
