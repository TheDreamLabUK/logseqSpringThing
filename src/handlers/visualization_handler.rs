use crate::config::Settings;
use actix_web::{get, put, web, HttpResponse};
use log::{error, info, debug};
use serde::{Deserialize, Serialize};
use serde_json::Value;
use std::collections::HashMap;
use std::fs;
use std::path::PathBuf;
use std::sync::Arc;
use tokio::sync::RwLock;
<<<<<<< HEAD
use crate::utils::case_conversion::to_snake_case;
use crate::handlers::settings::common::get_category_settings_value;
=======
use crate::utils::case_conversion::{to_snake_case, to_camel_case};
>>>>>>> b957b634

#[derive(Debug, Serialize, Deserialize)]
#[serde(rename_all = "camelCase")]
pub struct SettingResponse {
    pub category: String,
    pub setting: String,
    pub value: Value,
    pub success: bool,
    #[serde(skip_serializing_if = "Option::is_none")]
    pub error: Option<String>,
}

#[derive(Debug, Serialize, Deserialize)]
#[serde(rename_all = "camelCase")]
pub struct CategorySettingsResponse {
    pub category: String,
    pub settings: HashMap<String, Value>,
    pub success: bool,
    #[serde(skip_serializing_if = "Option::is_none")]
    pub error: Option<String>,
}

#[derive(Debug, Serialize, Deserialize)]
#[serde(rename_all = "camelCase")]
pub struct CategorySettingsUpdate {
    pub settings: HashMap<String, Value>,
}

// Request/Response structures for individual settings
#[derive(Debug, Serialize, Deserialize)]
#[serde(rename_all = "camelCase")]
pub struct SettingValue {
    pub value: Value,
}

// Helper function to get setting value from settings object
fn get_setting_value(settings: &Settings, category: &str, setting: &str) -> Result<Value, String> {
    debug!("Attempting to get setting value for category: {}, setting: {}", category, setting);
    
    // Convert kebab-case URL parameters to snake_case
    let category_snake = to_snake_case(category);
    let setting_snake = to_snake_case(setting);
    debug!("Converted category '{}' to snake_case: '{}'", category, category_snake);
    debug!("Converted setting '{}' to snake_case: '{}'", setting, setting_snake);
    
    // Convert settings to Value for easier access
    let settings_value = serde_json::to_value(settings)
        .map_err(|e| format!("Failed to serialize settings: {}", e))?;

    // Determine the root category (visualization, xr, or system)
    let (root_category, sub_category) = if category_snake.starts_with("visualization_") {
        ("visualization", &category_snake[13..])
    } else if category_snake.starts_with("xr_") {
        ("xr", &category_snake[3..])
    } else if category_snake.starts_with("system_") {
        ("system", &category_snake[7..])
    } else {
        return Err(format!("Invalid category format: {}", category));
    };

    // Get the root category object
    let root_value = match settings_value.get(root_category) {
        Some(v) => v,
        None => {
            error!("Root category '{}' not found", root_category);
            return Err(format!("Root category '{}' not found", root_category));
        }
    };

    // Get the sub-category object
    let sub_value = match root_value.get(sub_category) {
        Some(v) => v,
        None => {
            error!("Sub-category '{}' not found in {}", sub_category, root_category);
            return Err(format!("Sub-category '{}' not found in {}", sub_category, root_category));
        }
    };

    // Get the setting value
    match sub_value.get(&setting_snake) {
        Some(v) => {
            debug!("Found setting '{}' in {}.{}", setting_snake, root_category, sub_category);
            Ok(v.clone())
        },
        None => {
            error!("Setting '{}' not found in {}.{}", setting_snake, root_category, sub_category);
            Err(format!("Setting '{}' not found in {}.{}", setting, root_category, sub_category))
        }
    }
}

// Helper function to update setting value in settings object
fn update_setting_value(settings: &mut Settings, category: &str, setting: &str, value: &Value) -> Result<(), String> {
    debug!("Attempting to update setting value for category: {}, setting: {}", category, setting);
    
    // Convert kebab-case URL parameters to snake_case
    let category_snake = to_snake_case(category);
    let setting_snake = to_snake_case(setting);
    
    // Determine the root category and sub-category
    let (root_category, sub_category) = if category_snake.starts_with("visualization_") {
        ("visualization", &category_snake[13..])
    } else if category_snake.starts_with("xr_") {
        ("xr", &category_snake[3..])
    } else if category_snake.starts_with("system_") {
        ("system", &category_snake[7..])
    } else {
        return Err(format!("Invalid category format: {}", category));
    };

    // Convert the value to the appropriate type and update the settings
    match serde_json::from_value(value.clone()) {
        Ok(v) => {
            let mut settings_value = serde_json::to_value(&*settings)
                .map_err(|e| format!("Failed to serialize settings: {}", e))?;
            
            // Get mutable access to the root category
            let root_value = settings_value.get_mut(root_category)
                .ok_or_else(|| format!("Root category '{}' not found", root_category))?;

            // Get mutable access to the sub-category
            let sub_value = root_value.get_mut(sub_category)
                .ok_or_else(|| format!("Sub-category '{}' not found in {}", sub_category, root_category))?;

            // Update the setting value
            if let Some(obj) = sub_value.as_object_mut() {
                obj.insert(setting_snake.clone(), v);
                
                // Convert back to Settings
                *settings = serde_json::from_value(settings_value)
                    .map_err(|e| format!("Failed to update settings: {}", e))?;
                
                Ok(())
            } else {
                Err(format!("Invalid settings structure for {}.{}", root_category, sub_category))
            }
        },
        Err(e) => Err(format!("Invalid value for setting: {}", e))
    }
}

// GET /api/visualization/settings/{category}
#[get("/api/visualization/settings/{category}")]
pub async fn get_category_settings(
    settings: web::Data<Arc<RwLock<Settings>>>,
    path: web::Path<String>
) -> HttpResponse {
    let category = path.into_inner();
    debug!("Getting settings for category: {}", category);

    let settings_guard = settings.read().await;
    match get_category_settings_value(&settings_guard, &category) {
        Ok(value) => {
            let settings_map: HashMap<String, Value> = value.as_object()
                .map(|m| m.iter().map(|(k, v)| (k.clone(), v.clone())).collect())
                .unwrap_or_default();
            
            HttpResponse::Ok().json(CategorySettingsResponse {
                category,
                settings: settings_map,
                success: true,
                error: None,
            })
        }
        Err(e) => {
            error!("Failed to get category settings: {}", e);
            HttpResponse::BadRequest().json(CategorySettingsResponse {
                category,
                settings: HashMap::new(),
                success: false,
                error: Some(e),
            })
        }
    }
}

// PUT /api/visualization/settings/{category}
#[put("/api/visualization/settings/{category}")]
pub async fn update_category_settings(
    settings: web::Data<Arc<RwLock<Settings>>>,
    path: web::Path<String>,
    update: web::Json<CategorySettingsUpdate>
) -> HttpResponse {
    let category = path.into_inner();
    debug!("Updating settings for category: {}", category);

    let mut settings_guard = settings.write().await;
    let settings_map: HashMap<String, Value> = update.settings.clone();

    let mut success = true;
    let mut error_msg = None;

    for (setting, value) in settings_map {
        if let Err(e) = update_setting_value(&mut settings_guard, &category, &setting, &value) {
            error!("Failed to update setting {}.{}: {}", category, setting, e);
            success = false;
            error_msg = Some(e);
            break;
        }
<<<<<<< HEAD
    }

    if success {
        if let Err(e) = save_settings_to_file(&settings_guard) {
            error!("Failed to save settings to file: {}", e);
            success = false;
            error_msg = Some(format!("Failed to save settings: {}", e));
=======
    };
    
    // Update setting value
    if let Some(obj) = category_value.as_object_mut() {
        // Get the current value to determine its type
        let current_value = obj.get(&setting_snake);
        
        // Convert value based on the current value's type
        let converted_value = match current_value {
            Some(current) if current.is_boolean() => {
                // For boolean settings, handle various input formats
                if value.is_boolean() {
                    value.clone()
                } else if value.is_string() {
                    Value::Bool(value.as_str().unwrap_or("false").to_lowercase() == "true")
                } else if value.is_number() {
                    Value::Bool(value.as_i64().unwrap_or(0) != 0)
                } else {
                    value.clone()
                }
            },
            Some(current) if current.is_number() => {
                // For numeric settings, handle string inputs
                if value.is_number() {
                    value.clone()
                } else if value.is_string() {
                    if let Ok(num) = value.as_str().unwrap_or("0").trim().parse::<f64>() {
                        Value::Number(serde_json::Number::from_f64(num).unwrap_or_else(|| serde_json::Number::from(0)))
                    } else {
                        value.clone()
                    }
                } else if value.is_boolean() {
                    Value::Number(serde_json::Number::from(if value.as_bool().unwrap_or(false) { 1 } else { 0 }))
                } else {
                    value.clone()
                }
            },
            _ => value.clone()
        };

        obj.insert(setting_snake.to_string(), converted_value);
        debug!("Updated setting value successfully");
        
        // Convert back to Settings
        match serde_json::from_value(settings_value) {
            Ok(new_settings) => {
                debug!("Successfully converted updated JSON back to Settings");
                *settings = new_settings;
                Ok(())
            },
            Err(e) => {
                error!("Failed to convert JSON back to Settings: {}", e);
                Err(format!("Failed to deserialize settings: {}", e))
            }
>>>>>>> b957b634
        }
    }

<<<<<<< HEAD
    HttpResponse::Ok().json(CategorySettingsResponse {
        category,
        settings: update.settings.clone(),
        success,
        error: error_msg,
    })
=======
// Helper function to get all settings for a category
fn get_category_settings_value(settings: &Settings, category: &str) -> Result<Value, String> {
    debug!("Getting settings for category: {}", category);
    // Convert incoming category to snake_case for internal lookup
    let category_snake = to_snake_case(&category);
    debug!("Looking up settings for category: {} (snake_case: {})", category, category_snake);

    let value = match category_snake.as_str() {
        "nodes" => serde_json::to_value(&settings.nodes)
            .map_err(|e| format!("Failed to serialize node settings: {}", e))?,
        "edges" => serde_json::to_value(&settings.edges)
            .map_err(|e| format!("Failed to serialize edge settings: {}", e))?,
        "rendering" => serde_json::to_value(&settings.rendering)
            .map_err(|e| format!("Failed to serialize rendering settings: {}", e))?,
        "labels" => serde_json::to_value(&settings.labels)
            .map_err(|e| format!("Failed to serialize labels settings: {}", e))?,
        "bloom" => serde_json::to_value(&settings.bloom)
            .map_err(|e| format!("Failed to serialize bloom settings: {}", e))?,
        "animations" => serde_json::to_value(&settings.animations)
            .map_err(|e| format!("Failed to serialize animations settings: {}", e))?,
        "ar" => serde_json::to_value(&settings.ar)
            .map_err(|e| format!("Failed to serialize ar settings: {}", e))?,
        "audio" => serde_json::to_value(&settings.audio)
            .map_err(|e| format!("Failed to serialize audio settings: {}", e))?,
        "physics" => serde_json::to_value(&settings.physics)
            .map_err(|e| format!("Failed to serialize physics settings: {}", e))?,
        "client_debug" => serde_json::to_value(&settings.client_debug)
            .map_err(|e| format!("Failed to serialize client debug settings: {}", e))?,
        "server_debug" => serde_json::to_value(&settings.server_debug)
            .map_err(|e| format!("Failed to serialize server debug settings: {}", e))?,
        "security" => serde_json::to_value(&settings.security)
            .map_err(|e| format!("Failed to serialize security settings: {}", e))?,
        "websocket" => serde_json::to_value(&settings.websocket)
            .map_err(|e| format!("Failed to serialize websocket settings: {}", e))?,
        "network" => serde_json::to_value(&settings.network)
            .map_err(|e| format!("Failed to serialize network settings: {}", e))?,
        "default" => serde_json::to_value(&settings.default)
            .map_err(|e| format!("Failed to serialize default settings: {}", e))?,
        "github" => serde_json::to_value(&settings.github)
            .map_err(|e| format!("Failed to serialize github settings: {}", e))?,
        _ => return Err(format!("Invalid category: {}", category)),
    };
    debug!("Successfully retrieved settings for category: {}", category);
    Ok(value)
>>>>>>> b957b634
}

// GET /api/visualization/settings/{category}/{setting}
pub async fn get_setting(
    settings: web::Data<Arc<RwLock<Settings>>>,
    path: web::Path<(String, String)>,
) -> HttpResponse {
    let (category, setting) = path.into_inner();
    info!("Getting setting for category: {}, setting: {}", category, setting);
    
    let settings_guard = match settings.read().await {
        guard => {
            debug!("Successfully acquired settings read lock");
            guard
        }
    };

    match get_setting_value(&*settings_guard, &category, &setting) {
        Ok(value) => {
            debug!("Successfully retrieved setting value: {:?}", value);
            HttpResponse::Ok().json(value)
        },
        Err(e) => {
            error!("Failed to get setting value: {}", e);
            HttpResponse::NotFound().json(Value::Null)
        }
    }
}

// PUT /api/visualization/settings/{category}/{setting}
pub async fn update_setting(
    settings: web::Data<Arc<RwLock<Settings>>>,
    path: web::Path<(String, String)>,
    value: web::Json<Value>,
) -> HttpResponse {
    let (category, setting) = path.into_inner();
    debug!("Raw value from client: {:?}", value);
    info!("Updating setting for category: {}, setting: {}", category, setting);
    
    let mut settings_guard = match settings.write().await {
        guard => {
            debug!("Successfully acquired settings write lock");
            guard
        }
    };

    // Extract the actual value from the client's JSON structure
    let actual_value = if let Some(obj) = value.as_object() {
        if let Some(val) = obj.get("value") {
            val
        } else {
            &value
        }
    } else {
        &value
    };

    match update_setting_value(&mut *settings_guard, &category, &setting, actual_value) {
        Ok(_) => {
            // Get the actual updated value for the response
            match get_setting_value(&*settings_guard, &category, &setting) {
                Ok(updated_value) => {
                    if let Err(e) = save_settings_to_file(&*settings_guard) {
                        error!("Failed to save settings to file: {}", e);
                        return HttpResponse::InternalServerError().json(Value::Null);
                    }
                    // Return just the updated value as the client expects
                    HttpResponse::Ok().json(updated_value)
                },
                Err(e) => {
                    error!("Failed to get updated setting value: {}", e);
                    HttpResponse::InternalServerError().json(Value::Null)
                }
            }
        },
        Err(e) => {
            error!("Failed to update setting value: {}", e);
            HttpResponse::NotFound().json(Value::Null)
        }
    }
}

<<<<<<< HEAD
=======
// GET /api/visualization/settings/{category}
pub async fn get_category_settings(
    settings: web::Data<Arc<RwLock<Settings>>>,
    path: web::Path<String>,
) -> HttpResponse {
    let settings_read = settings.read().await;
    let debug_enabled = settings_read.server_debug.enabled;
    let log_json = debug_enabled && settings_read.server_debug.log_full_json;
    
    let category = path.into_inner();
    match get_category_settings_value(&settings_read, &category) {
        Ok(value) => {
            if log_json {
                debug!("Category '{}' settings: {}", category, serde_json::to_string_pretty(&value).unwrap_or_default());
            }
            // The client expects the settings directly, not wrapped in a response object
            let settings_map: HashMap<String, Value> = value.as_object()
                .map(|m| m.iter().map(|(k, v)| {
                    // Convert snake_case keys to camelCase for client
                    (to_camel_case(k), v.clone())
                }).collect())
                .unwrap_or_default();
            
            HttpResponse::Ok().json(settings_map)
        },
        Err(e) => {
            error!("Failed to get category settings for '{}': {}", category, e);
            // Return empty object for 404s as client expects
            HttpResponse::NotFound().json(HashMap::<String, Value>::new())
        }
    }
}

>>>>>>> b957b634
// Register the handlers with the Actix web app
pub fn config(cfg: &mut web::ServiceConfig) {
    cfg.service(get_category_settings)
       .service(update_category_settings)
       .service(
           web::resource("/api/visualization/settings/{category}/{setting}")
               .route(web::get().to(get_setting))
               .route(web::put().to(update_setting))
       );
}

fn save_settings_to_file(settings: &Settings) -> std::io::Result<()> {
    debug!("Attempting to save settings to file");
    
    // Use absolute path from environment or default to /app/settings.toml
    let settings_path = std::env::var("SETTINGS_FILE_PATH")
        .map(PathBuf::from)
        .unwrap_or_else(|_| PathBuf::from("/app/settings.toml"));
    
    info!("Attempting to save settings to: {:?}", settings_path);
    
    // Ensure parent directory exists and is writable
    if let Some(parent) = settings_path.parent() {
        match fs::create_dir_all(parent) {
            Ok(_) => debug!("Created parent directories: {:?}", parent),
            Err(e) => {
                error!("Failed to create parent directories: {}", e);
                return Err(e);
            }
        }
    }
    
    // Check if file exists and is writable
    if settings_path.exists() {
        match fs::metadata(&settings_path) {
            Ok(metadata) => {
                if metadata.permissions().readonly() {
                    error!("Settings file is read-only: {:?}", settings_path);
                    return Err(std::io::Error::new(
                        std::io::ErrorKind::PermissionDenied,
                        "Settings file is read-only"
                    ));
                }
            }
            Err(e) => {
                error!("Failed to check settings file permissions: {}", e);
                return Err(e);
            }
        }
    }
    
    // Convert settings to TOML
    let toml_string = match toml::to_string_pretty(&settings) {
        Ok(s) => s,
        Err(e) => {
            error!("Failed to serialize settings to TOML: {}", e);
            return Err(std::io::Error::new(std::io::ErrorKind::Other, e));
        }
    };
    
    // Write to settings.toml
    match fs::write(&settings_path, toml_string) {
        Ok(_) => {
            info!("Settings saved successfully to: {:?}", settings_path);
            Ok(())
        }
        Err(e) => {
            error!("Failed to write settings file: {}", e);
            Err(e)
        }
    }
}<|MERGE_RESOLUTION|>--- conflicted
+++ resolved
@@ -8,12 +8,7 @@
 use std::path::PathBuf;
 use std::sync::Arc;
 use tokio::sync::RwLock;
-<<<<<<< HEAD
-use crate::utils::case_conversion::to_snake_case;
-use crate::handlers::settings::common::get_category_settings_value;
-=======
 use crate::utils::case_conversion::{to_snake_case, to_camel_case};
->>>>>>> b957b634
 
 #[derive(Debug, Serialize, Deserialize)]
 #[serde(rename_all = "camelCase")]
@@ -127,101 +122,27 @@
     // Convert the value to the appropriate type and update the settings
     match serde_json::from_value(value.clone()) {
         Ok(v) => {
-            let mut settings_value = serde_json::to_value(&*settings)
-                .map_err(|e| format!("Failed to serialize settings: {}", e))?;
-            
-            // Get mutable access to the root category
-            let root_value = settings_value.get_mut(root_category)
-                .ok_or_else(|| format!("Root category '{}' not found", root_category))?;
-
-            // Get mutable access to the sub-category
-            let sub_value = root_value.get_mut(sub_category)
-                .ok_or_else(|| format!("Sub-category '{}' not found in {}", sub_category, root_category))?;
-
-            // Update the setting value
-            if let Some(obj) = sub_value.as_object_mut() {
-                obj.insert(setting_snake.clone(), v);
-                
-                // Convert back to Settings
-                *settings = serde_json::from_value(settings_value)
-                    .map_err(|e| format!("Failed to update settings: {}", e))?;
-                
-                Ok(())
-            } else {
-                Err(format!("Invalid settings structure for {}.{}", root_category, sub_category))
-            }
-        },
-        Err(e) => Err(format!("Invalid value for setting: {}", e))
-    }
-}
-
-// GET /api/visualization/settings/{category}
-#[get("/api/visualization/settings/{category}")]
-pub async fn get_category_settings(
-    settings: web::Data<Arc<RwLock<Settings>>>,
-    path: web::Path<String>
-) -> HttpResponse {
-    let category = path.into_inner();
-    debug!("Getting settings for category: {}", category);
-
-    let settings_guard = settings.read().await;
-    match get_category_settings_value(&settings_guard, &category) {
-        Ok(value) => {
-            let settings_map: HashMap<String, Value> = value.as_object()
-                .map(|m| m.iter().map(|(k, v)| (k.clone(), v.clone())).collect())
-                .unwrap_or_default();
-            
-            HttpResponse::Ok().json(CategorySettingsResponse {
-                category,
-                settings: settings_map,
-                success: true,
-                error: None,
-            })
-        }
-        Err(e) => {
-            error!("Failed to get category settings: {}", e);
-            HttpResponse::BadRequest().json(CategorySettingsResponse {
-                category,
-                settings: HashMap::new(),
-                success: false,
-                error: Some(e),
-            })
-        }
-    }
-}
-
-// PUT /api/visualization/settings/{category}
-#[put("/api/visualization/settings/{category}")]
-pub async fn update_category_settings(
-    settings: web::Data<Arc<RwLock<Settings>>>,
-    path: web::Path<String>,
-    update: web::Json<CategorySettingsUpdate>
-) -> HttpResponse {
-    let category = path.into_inner();
-    debug!("Updating settings for category: {}", category);
-
-    let mut settings_guard = settings.write().await;
-    let settings_map: HashMap<String, Value> = update.settings.clone();
-
-    let mut success = true;
-    let mut error_msg = None;
-
-    for (setting, value) in settings_map {
-        if let Err(e) = update_setting_value(&mut settings_guard, &category, &setting, &value) {
-            error!("Failed to update setting {}.{}: {}", category, setting, e);
-            success = false;
-            error_msg = Some(e);
-            break;
-        }
-<<<<<<< HEAD
-    }
-
-    if success {
-        if let Err(e) = save_settings_to_file(&settings_guard) {
-            error!("Failed to save settings to file: {}", e);
-            success = false;
-            error_msg = Some(format!("Failed to save settings: {}", e));
-=======
+            debug!("Successfully serialized settings to JSON");
+            v
+        },
+        Err(e) => {
+            error!("Failed to serialize settings to JSON: {}", e);
+            return Err(format!("Failed to serialize settings: {}", e));
+        }
+    };
+    
+    debug!("Settings JSON structure: {}", settings_value);
+    
+    // Get category object
+    let category_value = match settings_value.get_mut(&category_snake) {
+        Some(v) => {
+            debug!("Found category '{}' in settings", category_snake);
+            v
+        },
+        None => {
+            error!("Category '{}' not found in settings", category_snake);
+            return Err(format!("Category '{}' not found", category));
+        }
     };
     
     // Update setting value
@@ -271,25 +192,21 @@
                 debug!("Successfully converted updated JSON back to Settings");
                 *settings = new_settings;
                 Ok(())
-            },
-            Err(e) => {
-                error!("Failed to convert JSON back to Settings: {}", e);
-                Err(format!("Failed to deserialize settings: {}", e))
-            }
->>>>>>> b957b634
-        }
-    }
-
-<<<<<<< HEAD
-    HttpResponse::Ok().json(CategorySettingsResponse {
-        category,
-        settings: update.settings.clone(),
-        success,
-        error: error_msg,
-    })
-=======
-// Helper function to get all settings for a category
-fn get_category_settings_value(settings: &Settings, category: &str) -> Result<Value, String> {
+            } else {
+                Err(format!("Invalid settings structure for {}.{}", root_category, sub_category))
+            }
+        },
+        Err(e) => Err(format!("Invalid value for setting: {}", e))
+    }
+}
+
+// GET /api/visualization/settings/{category}
+#[get("/api/visualization/settings/{category}")]
+pub async fn get_category_settings(
+    settings: web::Data<Arc<RwLock<Settings>>>,
+    path: web::Path<String>
+) -> HttpResponse {
+    let category = path.into_inner();
     debug!("Getting settings for category: {}", category);
     // Convert incoming category to snake_case for internal lookup
     let category_snake = to_snake_case(&category);
@@ -332,7 +249,6 @@
     };
     debug!("Successfully retrieved settings for category: {}", category);
     Ok(value)
->>>>>>> b957b634
 }
 
 // GET /api/visualization/settings/{category}/{setting}
@@ -415,8 +331,6 @@
     }
 }
 
-<<<<<<< HEAD
-=======
 // GET /api/visualization/settings/{category}
 pub async fn get_category_settings(
     settings: web::Data<Arc<RwLock<Settings>>>,
@@ -450,7 +364,6 @@
     }
 }
 
->>>>>>> b957b634
 // Register the handlers with the Actix web app
 pub fn config(cfg: &mut web::ServiceConfig) {
     cfg.service(get_category_settings)
