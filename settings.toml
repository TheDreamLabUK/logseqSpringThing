--- conflicted
+++ resolved
@@ -1,58 +1,18 @@
-<<<<<<< HEAD
 # Debug settings
 [server_debug]
 enabled = true                     # Master switch for server debug logging, forces just two nodes
 enable_websocket_debug = false     # Enable detailed websocket debugging
 enable_data_debug = false          # Enable data exchange debugging
 log_binary_headers = false         # Log binary message headers
-log_full_json = false             # Log complete JSON payloads
+log_full_json = false              # Log complete JSON payloads
 
 [client_debug]
-enabled = false                    # Master switch for client debug logging
-enable_websocket_debug = false     # Enable detailed websocket debugging
-enable_data_debug = false          # Enable data exchange debugging
-log_binary_headers = false         # Log binary message headers
-log_full_json = false             # Log complete JSON payloads
-
-[network]
-domain = "localhost"               # Production domain is in dotenv
-port = 3000                       # Port for backend server
-bind_address = "0.0.0.0"          # bind to all interfaces for docker
-enable_tls = false                # TLS is handled by Cloudflare tunnel
-min_tls_version = ""              # Not needed since TLS is handled by Cloudflare
-enable_http2 = false              # HTTP/2 is handled by Cloudflare
-max_request_size = 10485760       # 10MB in bytes
-enable_rate_limiting = true
-rate_limit_requests = 100
-rate_limit_window = 60
-tunnel_id = "dummy"               # Cloudflare tunnel ID handled in dotenv
-
-[websocket]
-compression_enabled = true         # Enable WebSocket compression
-compression_threshold = 1024       # Compress messages larger than 1KB
-max_message_size = 100485760      # Maximum WebSocket message size (100MB)
-update_rate = 90                  # Update rate in FPS (90fps for smooth VR)
-heartbeat_interval = 15000        # Heartbeat interval in milliseconds
-heartbeat_timeout = 60000         # Heartbeat timeout in milliseconds
-max_connections = 1000            # Maximum concurrent WebSocket connections
-reconnect_attempts = 3            # Number of reconnection attempts
-reconnect_delay = 5000            # Delay between reconnection attempts (ms)
-binary_chunk_size = 65536         # Size of binary message chunks (64KB)
-
-[security]
-enable_cors = false
-allowed_origins = []
-enable_csrf = false               # CSRF is handled by Cloudflare
-csrf_token_timeout = 3600
-session_timeout = 3600
-cookie_secure = true
-cookie_httponly = true
-cookie_samesite = "Strict"
-enable_security_headers = false    # Security headers are handled by Cloudflare
-enable_request_validation = true
-enable_audit_logging = true
-audit_log_path = "/app/logs/audit.log"
-=======
+enable_data_debug = false
+enable_websocket_debug = false
+enabled = false
+log_binary_headers = false
+log_full_json = false
+
 [animations]
 animation_quality = "high"
 animation_smoothing = 0.92
@@ -73,22 +33,8 @@
 flow_particles_enabled = true
 max_concurrent_animations = 10
 motion_blur_strength = 0.4
-pulse_amplitude = 0.15
-pulse_color = "#FFD700"
-pulse_enabled = true
-pulse_frequency = 0.8
-ripple_color = "#FFD700"
-ripple_decay = 0.85
-ripple_enabled = true
-ripple_segments = 32
-ripple_size = 0.4
-ripple_speed = 1.0
-selection_wave_color = "#FFD700"
-selection_wave_enabled = true
-selection_wave_opacity = 0.4
-selection_wave_size = 0.5
-selection_wave_speed = 1.2
->>>>>>> 29f022b6
+animation_smoothing = 0.92
+max_concurrent_animations = 10
 
 [ar]
 drag_threshold = 0.04
@@ -108,7 +54,6 @@
 hand_trail_enabled = true
 hand_trail_length = 0.5
 hand_trail_opacity = 0.3
-haptic_intensity = 0.7
 pinch_threshold = 0.015
 room_scale = true
 rotation_threshold = 0.08
@@ -156,76 +101,25 @@
 strength = 1.8
 threshold = 0.15
 
-[client_debug]
-enable_data_debug = false
-enable_websocket_debug = false
-enabled = false
-log_binary_headers = false
-log_full_json = false
-
-[default]
-<<<<<<< HEAD
-max_concurrent_requests = 10
-max_retries = 3
-retry_delay = 1000
-api_client_timeout = 30000
-max_payload_size = 10485760
-enable_request_logging = true
-enable_metrics = true
-metrics_port = 9090
-=======
-api_client_timeout = 30
-enable_metrics = true
-enable_request_logging = true
->>>>>>> 29f022b6
-log_format = "json"
-log_level = "debug"
-max_concurrent_requests = 5
-max_payload_size = 5242880
-max_retries = 3
-metrics_port = 9090
-retry_delay = 5
-
-[edges]
-arrow_size = 0.15
-base_width = 2.0
-color = "#FFD700"
-curve_segments = 24
-enable_arrows = true
-enable_glow = true
-glow_color = "#FFD700"
-glow_intensity = 0.7
-highlight_color = "#FFFFFF"
-opacity = 0.6
-width_by_strength = true
-width_range = [
-    2.0,
-    8.0,
-]
-
-[github]
-base_path = "default_path"
-owner = "default_owner"
-rate_limit = true
-repo = "default_repo"
-token = "default_token"
-
-[labels]
-ar_font_size = 32
+[rendering]
+ambient_light_intensity = 0.7
 background_color = "#000000"
-background_opacity = 0.92
-close_offset = 0.3
-depth_fade_end = 25.0
-depth_fade_start = 7.0
-desktop_font_size = 48
-enable_labels = true
-font_family = "Arial"
-info_color = "#E6E6E6"
-max_visible_labels = 75
-padding = 28
-text_color = "#FFFFFF"
-vertical_offset = 2.8
-view_angle_fade = 0.7
+directional_light_intensity = 1.0
+enable_ambient_occlusion = true
+enable_antialiasing = true
+enable_gpu_acceleration = true
+enable_grid = true
+enable_hemisphere_light = true
+enable_shadows = true
+environment_intensity = 1.2
+fog_color = "#000000"
+fog_density = 0.0008
+fog_enabled = true
+grid_color = "#1A1A1A"
+grid_divisions = 20
+grid_size = 10
+pixel_ratio = 1.5
+shadow_map_size = 4096
 
 [network]
 bind_address = "0.0.0.0"
@@ -269,12 +163,75 @@
     0.5,
 ]
 
-[openai]
-api_key = "default_openai_key"
-base_url = "wss://api.openai.com/v1/realtime"
-model = "gpt-4o-realtime-preview-2024-10-01"
-rate_limit = 100
+[labels]
+enable_labels = true
+font_family = "Arial"
+desktop_font_size = 48
+ar_font_size = 32
+padding = 28
+background_opacity = 0.92
+max_visible_labels = 75
+vertical_offset = 2.8
+close_offset = 0.3
+view_angle_fade = 0.7
+text_color = "#FFFFFF"
+info_color = "#E6E6E6"
+background_color = "#000000"
+
+[default]
+api_client_timeout = 30
+enable_metrics = true
+enable_request_logging = true
+log_format = "json"
+log_level = "debug"
+max_concurrent_requests = 5
+max_payload_size = 5242880
+max_retries = 3
+metrics_port = 9090
+retry_delay = 5
+
+[edges]
+arrow_size = 0.15
+base_width = 2.0
+color = "#FFD700"
+curve_segments = 24
+enable_arrows = true
+enable_glow = true
+glow_color = "#FFD700"
+glow_intensity = 0.7
+highlight_color = "#FFFFFF"
+opacity = 0.6
+width_by_strength = true
+width_range = [
+    2.0,
+    8.0,
+]
+
+[github]
+base_path = "default_path"
+owner = "default_owner"
+repo = "default_repo"
+token = "default_token"
+rate_limit = true
+
+[ragflow]
+api_key = "default_ragflow_key"
+base_url = "http://ragflow-server/v1/"
+max_retries = 3
 timeout = 30
+
+[physics]
+attraction_strength = 0.015
+bounds_size = 12.0
+collision_radius = 0.25
+damping = 0.88
+enable_bounds = true
+enable_collision = true
+enabled = true
+iterations = 500
+max_velocity = 2.5
+repulsion_strength = 1500.0
+spring_strength = 0.018
 
 [perplexity]
 api_key = "default_perplexity_key"
@@ -291,66 +248,6 @@
 timeout = 30
 top_p = 0.9
 
-[physics]
-attraction_strength = 0.015
-bounds_size = 12.0
-collision_radius = 0.25
-damping = 0.88
-enable_bounds = true
-enable_collision = true
-enabled = true
-iterations = 500
-max_velocity = 2.5
-repulsion_strength = 1500.0
-spring_strength = 0.018
-
-[ragflow]
-api_key = "default_ragflow_key"
-base_url = "http://ragflow-server/v1/"
-max_retries = 3
-timeout = 30
-
-[rendering]
-ambient_light_intensity = 0.7
-background_color = "#000000"
-directional_light_intensity = 1.0
-enable_ambient_occlusion = true
-enable_antialiasing = true
-enable_gpu_acceleration = true
-enable_grid = true
-enable_hemisphere_light = true
-enable_shadows = true
-environment_intensity = 1.2
-fog_color = "#000000"
-fog_density = 0.0008
-fog_enabled = true
-grid_color = "#1A1A1A"
-grid_divisions = 20
-grid_size = 10
-pixel_ratio = 1.5
-shadow_map_size = 4096
-
-[security]
-allowed_origins = []
-audit_log_path = "/app/logs/audit.log"
-cookie_httponly = true
-cookie_samesite = "Strict"
-cookie_secure = true
-csrf_token_timeout = 3600
-enable_audit_logging = true
-enable_cors = false
-enable_csrf = false
-enable_request_validation = true
-enable_security_headers = false
-session_timeout = 3600
-
-[server_debug]
-enable_data_debug = false
-enable_websocket_debug = false
-enabled = true
-log_binary_headers = false
-log_full_json = false
-
 [websocket]
 binary_chunk_size = 65536
 compression_enabled = true
