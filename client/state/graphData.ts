--- conflicted
+++ resolved
@@ -9,12 +9,7 @@
 const logger = createLogger('GraphDataManager');
 
 // Constants
-<<<<<<< HEAD
 const THROTTLE_INTERVAL = 16;  // ~60fps max
-=======
-const THROTTLE_INTERVAL = 16;  // ~60fps
-const BINARY_VERSION = 1.0;
->>>>>>> cb0e149c
 const NODE_POSITION_SIZE = 24;  // 6 floats * 4 bytes
 const FLOATS_PER_NODE = 6;     // x, y, z, vx, vy, vz
 
@@ -76,11 +71,7 @@
 
       // Refresh the graph from existing metadata
       try {
-<<<<<<< HEAD
         const refreshResponse = await fetch('/api/graph/refresh', {
-=======
-        const updateResponse = await fetch(buildApiUrl('graph/update'), {
->>>>>>> cb0e149c
           method: 'POST',
         });
 
@@ -160,7 +151,6 @@
     }
   }
 
-<<<<<<< HEAD
   private initializeNodePositions(): void {
     // Initialize node positions if they don't have positions yet
     this.nodes.forEach(node => {
@@ -216,70 +206,20 @@
       } else {
         logger.warn('WebSocket not ready, cannot enable binary updates');
       }
-=======
+    }
+  }
+
+  public async loadMoreIfNeeded(): Promise<void> {
+    if (this.hasMorePages && !this.loadingNodes) {
+      await this.loadNextPage();
+    }
+  }
+
   /**
    * Initialize or update the graph data
    */
   updateGraphData(data: any): void {
     // Update nodes
-    if (data.nodes && Array.isArray(data.nodes)) {
-      data.nodes.forEach((node: Node) => {
-        // Preserve existing position if available, otherwise use server position or generate random
-        const existingNode = this.nodes.get(node.id);
-        if (!existingNode) {
-          // If server didn't provide position, generate random position
-          if (!node.data?.position) {
-            node.data = node.data || {};
-            node.data.position = {
-              x: (Math.random() - 0.5) * 100,  // Increased spread
-              y: (Math.random() - 0.5) * 100,
-              z: (Math.random() - 0.5) * 100
-            };
-          }
-          // Initialize velocity if not present
-          if (!node.data.velocity) {
-            node.data.velocity = { x: 0, y: 0, z: 0 };
-          }
-        }
-        this.nodes.set(node.id, node);
-      });
-    }
-
-    // Update edges
-    if (data.edges && Array.isArray(data.edges)) {
-      data.edges.forEach((edge: Edge) => {
-        const edgeId = this.createEdgeId(edge.source, edge.target);
-        this.edges.set(edgeId, edge);
-      });
-    }
-
-    // Update metadata
-    if (data.metadata) {
-      this.metadata = { ...this.metadata, ...data.metadata };
->>>>>>> cb0e149c
-    }
-
-    // Enable binary updates if we have nodes and it's not already enabled
-    if (this.nodes.size > 0 && !this.binaryUpdatesEnabled) {
-      this.setupBinaryUpdates();
-    }
-
-    // Notify listeners of updates
-    this.notifyUpdateListeners();
-  }
-
-  /**
-   * Setup binary position updates
-   */
-<<<<<<< HEAD
-  updateGraphData(data: any): void {
-    logger.log('Received graph data update');
-
-    // Clear existing data
-    this.nodes.clear();
-    this.edges.clear();
-
-    // Store nodes in Map for O(1) access
     if (data.nodes && Array.isArray(data.nodes)) {
       data.nodes.forEach((node: any) => {
         // Convert position array to object if needed
@@ -324,30 +264,14 @@
       // Enable binary updates after initial data is received
       if (!this.binaryUpdatesEnabled) {
         this.enableBinaryUpdates();
-=======
-  private setupBinaryUpdates(): void {
-    this.binaryUpdatesEnabled = true;
-    // Initialize positions for existing nodes if needed
-    this.nodes.forEach(node => {
-      if (!node.data?.position) {
-        node.data = node.data || {};
-        node.data.position = {
-          x: (Math.random() - 0.5) * 100,
-          y: (Math.random() - 0.5) * 100,
-          z: (Math.random() - 0.5) * 100
-        };
-      }
-      if (!node.data.velocity) {
-        node.data.velocity = { x: 0, y: 0, z: 0 };
->>>>>>> cb0e149c
-      }
-    });
-    logger.log('Binary updates enabled');
-  }
-
-<<<<<<< HEAD
-  /**
-   * Enable binary position updates
+      }
+    } else {
+      logger.warn('Invalid graph data format received');
+    }
+  }
+
+  /**
+   * Setup binary position updates
    */
   private enableBinaryUpdates(): void {
     // Send message to server to enable binary updates
@@ -361,11 +285,6 @@
       logger.log('Enabled binary updates and sent initial positions');
     } else {
       logger.warn('WebSocket not ready, cannot enable binary updates');
-=======
-  public async loadMoreIfNeeded(): Promise<void> {
-    if (this.hasMorePages && !this.loadingNodes) {
-      await this.loadNextPage();
->>>>>>> cb0e149c
     }
   }
 
