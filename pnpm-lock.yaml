lockfileVersion: '9.0'

settings:
  autoInstallPeers: true
  excludeLinksFromLockfile: false

importers:

  .:
    dependencies:
      3d-force-graph:
        specifier: ^1.70.10
        version: 1.73.3
      express:
        specifier: ^4.17.1
        version: 4.21.0
      jest-environment-jsdom:
        specifier: ^29.7.0
        version: 29.7.0
      three:
        specifier: ^0.128.0
        version: 0.128.0
      ts-jest:
        specifier: ^29.2.5
        version: 29.2.5(@babel/core@7.25.2)(@jest/transform@29.7.0)(@jest/types@29.6.3)(babel-jest@27.5.1(@babel/core@7.25.2))(jest@29.7.0(@types/node@22.5.4))(typescript@5.6.2)
    devDependencies:
      '@babel/cli':
        specifier: ^7.25.0
        version: 7.25.6(@babel/core@7.25.2)
      '@babel/core':
        specifier: ^7.25.2
        version: 7.25.2
      '@babel/plugin-transform-runtime':
        specifier: ^7.25.4
        version: 7.25.4(@babel/core@7.25.2)
      '@babel/preset-env':
        specifier: ^7.25.4
        version: 7.25.4(@babel/core@7.25.2)
      '@babel/preset-react':
        specifier: ^7.24.7
        version: 7.24.7(@babel/core@7.25.2)
      babel-jest:
        specifier: ^27.5.1
        version: 27.5.1(@babel/core@7.25.2)
      babel-plugin-dynamic-import-node:
        specifier: ^2.3.3
        version: 2.3.3
      jest:
<<<<<<< HEAD
        specifier: ^29.7.0
        version: 29.7.0(@types/node@22.5.4)
=======
        specifier: ^27.5.1
        version: 27.5.1(bufferutil@4.0.8)(utf-8-validate@5.0.10)
      jest-node-exports-resolver:
        specifier: ^1.1.6
        version: 1.1.6
>>>>>>> 98437b2b

packages:

  3d-force-graph@1.73.3:
    resolution: {integrity: sha512-azb65Lwn2yr/fJ4+qrxjmstVxogjzwJIZL/fdboCKBg6ph/FLW+xdvYFEBZW92XxBn1C8yRKS3d2VkVT3BzLSw==}
    engines: {node: '>=12'}

  '@ampproject/remapping@2.3.0':
    resolution: {integrity: sha512-30iZtAPgz+LTIYoeivqYo853f02jBYSd5uGnGpkFV0M3xOt9aN73erkgYAmZU43x4VfqcnLxW9Kpg3R5LC4YYw==}
    engines: {node: '>=6.0.0'}

  '@babel/cli@7.25.6':
    resolution: {integrity: sha512-Z+Doemr4VtvSD2SNHTrkiFZ1LX+JI6tyRXAAOb4N9khIuPyoEPmTPJarPm8ljJV1D6bnMQjyHMWTT9NeKbQuXA==}
    engines: {node: '>=6.9.0'}
    hasBin: true
    peerDependencies:
      '@babel/core': ^7.0.0-0

  '@babel/code-frame@7.24.7':
    resolution: {integrity: sha512-BcYH1CVJBO9tvyIZ2jVeXgSIMvGZ2FDRvDdOIVQyuklNKSsx+eppDEBq/g47Ayw+RqNFE+URvOShmf+f/qwAlA==}
    engines: {node: '>=6.9.0'}

  '@babel/compat-data@7.25.4':
    resolution: {integrity: sha512-+LGRog6RAsCJrrrg/IO6LGmpphNe5DiK30dGjCoxxeGv49B10/3XYGxPsAwrDlMFcFEvdAUavDT8r9k/hSyQqQ==}
    engines: {node: '>=6.9.0'}

  '@babel/core@7.25.2':
    resolution: {integrity: sha512-BBt3opiCOxUr9euZ5/ro/Xv8/V7yJ5bjYMqG/C1YAo8MIKAnumZalCN+msbci3Pigy4lIQfPUpfMM27HMGaYEA==}
    engines: {node: '>=6.9.0'}

  '@babel/generator@7.25.6':
    resolution: {integrity: sha512-VPC82gr1seXOpkjAAKoLhP50vx4vGNlF4msF64dSFq1P8RfB+QAuJWGHPXXPc8QyfVWwwB/TNNU4+ayZmHNbZw==}
    engines: {node: '>=6.9.0'}

  '@babel/helper-annotate-as-pure@7.24.7':
    resolution: {integrity: sha512-BaDeOonYvhdKw+JoMVkAixAAJzG2jVPIwWoKBPdYuY9b452e2rPuI9QPYh3KpofZ3pW2akOmwZLOiOsHMiqRAg==}
    engines: {node: '>=6.9.0'}

  '@babel/helper-builder-binary-assignment-operator-visitor@7.24.7':
    resolution: {integrity: sha512-xZeCVVdwb4MsDBkkyZ64tReWYrLRHlMN72vP7Bdm3OUOuyFZExhsHUUnuWnm2/XOlAJzR0LfPpB56WXZn0X/lA==}
    engines: {node: '>=6.9.0'}

  '@babel/helper-compilation-targets@7.25.2':
    resolution: {integrity: sha512-U2U5LsSaZ7TAt3cfaymQ8WHh0pxvdHoEk6HVpaexxixjyEquMh0L0YNJNM6CTGKMXV1iksi0iZkGw4AcFkPaaw==}
    engines: {node: '>=6.9.0'}

  '@babel/helper-create-class-features-plugin@7.25.4':
    resolution: {integrity: sha512-ro/bFs3/84MDgDmMwbcHgDa8/E6J3QKNTk4xJJnVeFtGE+tL0K26E3pNxhYz2b67fJpt7Aphw5XcploKXuCvCQ==}
    engines: {node: '>=6.9.0'}
    peerDependencies:
      '@babel/core': ^7.0.0

  '@babel/helper-create-regexp-features-plugin@7.25.2':
    resolution: {integrity: sha512-+wqVGP+DFmqwFD3EH6TMTfUNeqDehV3E/dl+Sd54eaXqm17tEUNbEIn4sVivVowbvUpOtIGxdo3GoXyDH9N/9g==}
    engines: {node: '>=6.9.0'}
    peerDependencies:
      '@babel/core': ^7.0.0

  '@babel/helper-define-polyfill-provider@0.6.2':
    resolution: {integrity: sha512-LV76g+C502biUK6AyZ3LK10vDpDyCzZnhZFXkH1L75zHPj68+qc8Zfpx2th+gzwA2MzyK+1g/3EPl62yFnVttQ==}
    peerDependencies:
      '@babel/core': ^7.4.0 || ^8.0.0-0 <8.0.0

  '@babel/helper-member-expression-to-functions@7.24.8':
    resolution: {integrity: sha512-LABppdt+Lp/RlBxqrh4qgf1oEH/WxdzQNDJIu5gC/W1GyvPVrOBiItmmM8wan2fm4oYqFuFfkXmlGpLQhPY8CA==}
    engines: {node: '>=6.9.0'}

  '@babel/helper-module-imports@7.24.7':
    resolution: {integrity: sha512-8AyH3C+74cgCVVXow/myrynrAGv+nTVg5vKu2nZph9x7RcRwzmh0VFallJuFTZ9mx6u4eSdXZfcOzSqTUm0HCA==}
    engines: {node: '>=6.9.0'}

  '@babel/helper-module-transforms@7.25.2':
    resolution: {integrity: sha512-BjyRAbix6j/wv83ftcVJmBt72QtHI56C7JXZoG2xATiLpmoC7dpd8WnkikExHDVPpi/3qCmO6WY1EaXOluiecQ==}
    engines: {node: '>=6.9.0'}
    peerDependencies:
      '@babel/core': ^7.0.0

  '@babel/helper-optimise-call-expression@7.24.7':
    resolution: {integrity: sha512-jKiTsW2xmWwxT1ixIdfXUZp+P5yURx2suzLZr5Hi64rURpDYdMW0pv+Uf17EYk2Rd428Lx4tLsnjGJzYKDM/6A==}
    engines: {node: '>=6.9.0'}

  '@babel/helper-plugin-utils@7.24.8':
    resolution: {integrity: sha512-FFWx5142D8h2Mgr/iPVGH5G7w6jDn4jUSpZTyDnQO0Yn7Ks2Kuz6Pci8H6MPCoUJegd/UZQ3tAvfLCxQSnWWwg==}
    engines: {node: '>=6.9.0'}

  '@babel/helper-remap-async-to-generator@7.25.0':
    resolution: {integrity: sha512-NhavI2eWEIz/H9dbrG0TuOicDhNexze43i5z7lEqwYm0WEZVTwnPpA0EafUTP7+6/W79HWIP2cTe3Z5NiSTVpw==}
    engines: {node: '>=6.9.0'}
    peerDependencies:
      '@babel/core': ^7.0.0

  '@babel/helper-replace-supers@7.25.0':
    resolution: {integrity: sha512-q688zIvQVYtZu+i2PsdIu/uWGRpfxzr5WESsfpShfZECkO+d2o+WROWezCi/Q6kJ0tfPa5+pUGUlfx2HhrA3Bg==}
    engines: {node: '>=6.9.0'}
    peerDependencies:
      '@babel/core': ^7.0.0

  '@babel/helper-simple-access@7.24.7':
    resolution: {integrity: sha512-zBAIvbCMh5Ts+b86r/CjU+4XGYIs+R1j951gxI3KmmxBMhCg4oQMsv6ZXQ64XOm/cvzfU1FmoCyt6+owc5QMYg==}
    engines: {node: '>=6.9.0'}

  '@babel/helper-skip-transparent-expression-wrappers@7.24.7':
    resolution: {integrity: sha512-IO+DLT3LQUElMbpzlatRASEyQtfhSE0+m465v++3jyyXeBTBUjtVZg28/gHeV5mrTJqvEKhKroBGAvhW+qPHiQ==}
    engines: {node: '>=6.9.0'}

  '@babel/helper-string-parser@7.24.8':
    resolution: {integrity: sha512-pO9KhhRcuUyGnJWwyEgnRJTSIZHiT+vMD0kPeD+so0l7mxkMT19g3pjY9GTnHySck/hDzq+dtW/4VgnMkippsQ==}
    engines: {node: '>=6.9.0'}

  '@babel/helper-validator-identifier@7.24.7':
    resolution: {integrity: sha512-rR+PBcQ1SMQDDyF6X0wxtG8QyLCgUB0eRAGguqRLfkCA87l7yAP7ehq8SNj96OOGTO8OBV70KhuFYcIkHXOg0w==}
    engines: {node: '>=6.9.0'}

  '@babel/helper-validator-option@7.24.8':
    resolution: {integrity: sha512-xb8t9tD1MHLungh/AIoWYN+gVHaB9kwlu8gffXGSt3FFEIT7RjS+xWbc2vUD1UTZdIpKj/ab3rdqJ7ufngyi2Q==}
    engines: {node: '>=6.9.0'}

  '@babel/helper-wrap-function@7.25.0':
    resolution: {integrity: sha512-s6Q1ebqutSiZnEjaofc/UKDyC4SbzV5n5SrA2Gq8UawLycr3i04f1dX4OzoQVnexm6aOCh37SQNYlJ/8Ku+PMQ==}
    engines: {node: '>=6.9.0'}

  '@babel/helpers@7.25.6':
    resolution: {integrity: sha512-Xg0tn4HcfTijTwfDwYlvVCl43V6h4KyVVX2aEm4qdO/PC6L2YvzLHFdmxhoeSA3eslcE6+ZVXHgWwopXYLNq4Q==}
    engines: {node: '>=6.9.0'}

  '@babel/highlight@7.24.7':
    resolution: {integrity: sha512-EStJpq4OuY8xYfhGVXngigBJRWxftKX9ksiGDnmlY3o7B/V7KIAc9X4oiK87uPJSc/vs5L869bem5fhZa8caZw==}
    engines: {node: '>=6.9.0'}

  '@babel/parser@7.25.6':
    resolution: {integrity: sha512-trGdfBdbD0l1ZPmcJ83eNxB9rbEax4ALFTF7fN386TMYbeCQbyme5cOEXQhbGXKebwGaB/J52w1mrklMcbgy6Q==}
    engines: {node: '>=6.0.0'}
    hasBin: true

  '@babel/plugin-bugfix-firefox-class-in-computed-class-key@7.25.3':
    resolution: {integrity: sha512-wUrcsxZg6rqBXG05HG1FPYgsP6EvwF4WpBbxIpWIIYnH8wG0gzx3yZY3dtEHas4sTAOGkbTsc9EGPxwff8lRoA==}
    engines: {node: '>=6.9.0'}
    peerDependencies:
      '@babel/core': ^7.0.0

  '@babel/plugin-bugfix-safari-class-field-initializer-scope@7.25.0':
    resolution: {integrity: sha512-Bm4bH2qsX880b/3ziJ8KD711LT7z4u8CFudmjqle65AZj/HNUFhEf90dqYv6O86buWvSBmeQDjv0Tn2aF/bIBA==}
    engines: {node: '>=6.9.0'}
    peerDependencies:
      '@babel/core': ^7.0.0

  '@babel/plugin-bugfix-safari-id-destructuring-collision-in-function-expression@7.25.0':
    resolution: {integrity: sha512-lXwdNZtTmeVOOFtwM/WDe7yg1PL8sYhRk/XH0FzbR2HDQ0xC+EnQ/JHeoMYSavtU115tnUk0q9CDyq8si+LMAA==}
    engines: {node: '>=6.9.0'}
    peerDependencies:
      '@babel/core': ^7.0.0

  '@babel/plugin-bugfix-v8-spread-parameters-in-optional-chaining@7.24.7':
    resolution: {integrity: sha512-+izXIbke1T33mY4MSNnrqhPXDz01WYhEf3yF5NbnUtkiNnm+XBZJl3kNfoK6NKmYlz/D07+l2GWVK/QfDkNCuQ==}
    engines: {node: '>=6.9.0'}
    peerDependencies:
      '@babel/core': ^7.13.0

  '@babel/plugin-bugfix-v8-static-class-fields-redefine-readonly@7.25.0':
    resolution: {integrity: sha512-tggFrk1AIShG/RUQbEwt2Tr/E+ObkfwrPjR6BjbRvsx24+PSjK8zrq0GWPNCjo8qpRx4DuJzlcvWJqlm+0h3kw==}
    engines: {node: '>=6.9.0'}
    peerDependencies:
      '@babel/core': ^7.0.0

  '@babel/plugin-proposal-private-property-in-object@7.21.0-placeholder-for-preset-env.2':
    resolution: {integrity: sha512-SOSkfJDddaM7mak6cPEpswyTRnuRltl429hMraQEglW+OkovnCzsiszTmsrlY//qLFjCpQDFRvjdm2wA5pPm9w==}
    engines: {node: '>=6.9.0'}
    peerDependencies:
      '@babel/core': ^7.0.0-0

  '@babel/plugin-syntax-async-generators@7.8.4':
    resolution: {integrity: sha512-tycmZxkGfZaxhMRbXlPXuVFpdWlXpir2W4AMhSJgRKzk/eDlIXOhb2LHWoLpDF7TEHylV5zNhykX6KAgHJmTNw==}
    peerDependencies:
      '@babel/core': ^7.0.0-0

  '@babel/plugin-syntax-bigint@7.8.3':
    resolution: {integrity: sha512-wnTnFlG+YxQm3vDxpGE57Pj0srRU4sHE/mDkt1qv2YJJSeUAec2ma4WLUnUPeKjyrfntVwe/N6dCXpU+zL3Npg==}
    peerDependencies:
      '@babel/core': ^7.0.0-0

  '@babel/plugin-syntax-class-properties@7.12.13':
    resolution: {integrity: sha512-fm4idjKla0YahUNgFNLCB0qySdsoPiZP3iQE3rky0mBUtMZ23yDJ9SJdg6dXTSDnulOVqiF3Hgr9nbXvXTQZYA==}
    peerDependencies:
      '@babel/core': ^7.0.0-0

  '@babel/plugin-syntax-class-static-block@7.14.5':
    resolution: {integrity: sha512-b+YyPmr6ldyNnM6sqYeMWE+bgJcJpO6yS4QD7ymxgH34GBPNDM/THBh8iunyvKIZztiwLH4CJZ0RxTk9emgpjw==}
    engines: {node: '>=6.9.0'}
    peerDependencies:
      '@babel/core': ^7.0.0-0

  '@babel/plugin-syntax-dynamic-import@7.8.3':
    resolution: {integrity: sha512-5gdGbFon+PszYzqs83S3E5mpi7/y/8M9eC90MRTZfduQOYW76ig6SOSPNe41IG5LoP3FGBn2N0RjVDSQiS94kQ==}
    peerDependencies:
      '@babel/core': ^7.0.0-0

  '@babel/plugin-syntax-export-namespace-from@7.8.3':
    resolution: {integrity: sha512-MXf5laXo6c1IbEbegDmzGPwGNTsHZmEy6QGznu5Sh2UCWvueywb2ee+CCE4zQiZstxU9BMoQO9i6zUFSY0Kj0Q==}
    peerDependencies:
      '@babel/core': ^7.0.0-0

  '@babel/plugin-syntax-import-assertions@7.25.6':
    resolution: {integrity: sha512-aABl0jHw9bZ2karQ/uUD6XP4u0SG22SJrOHFoL6XB1R7dTovOP4TzTlsxOYC5yQ1pdscVK2JTUnF6QL3ARoAiQ==}
    engines: {node: '>=6.9.0'}
    peerDependencies:
      '@babel/core': ^7.0.0-0

  '@babel/plugin-syntax-import-attributes@7.25.6':
    resolution: {integrity: sha512-sXaDXaJN9SNLymBdlWFA+bjzBhFD617ZaFiY13dGt7TVslVvVgA6fkZOP7Ki3IGElC45lwHdOTrCtKZGVAWeLQ==}
    engines: {node: '>=6.9.0'}
    peerDependencies:
      '@babel/core': ^7.0.0-0

  '@babel/plugin-syntax-import-meta@7.10.4':
    resolution: {integrity: sha512-Yqfm+XDx0+Prh3VSeEQCPU81yC+JWZ2pDPFSS4ZdpfZhp4MkFMaDC1UqseovEKwSUpnIL7+vK+Clp7bfh0iD7g==}
    peerDependencies:
      '@babel/core': ^7.0.0-0

  '@babel/plugin-syntax-json-strings@7.8.3':
    resolution: {integrity: sha512-lY6kdGpWHvjoe2vk4WrAapEuBR69EMxZl+RoGRhrFGNYVK8mOPAW8VfbT/ZgrFbXlDNiiaxQnAtgVCZ6jv30EA==}
    peerDependencies:
      '@babel/core': ^7.0.0-0

  '@babel/plugin-syntax-jsx@7.24.7':
    resolution: {integrity: sha512-6ddciUPe/mpMnOKv/U+RSd2vvVy+Yw/JfBB0ZHYjEZt9NLHmCUylNYlsbqCCS1Bffjlb0fCwC9Vqz+sBz6PsiQ==}
    engines: {node: '>=6.9.0'}
    peerDependencies:
      '@babel/core': ^7.0.0-0

  '@babel/plugin-syntax-logical-assignment-operators@7.10.4':
    resolution: {integrity: sha512-d8waShlpFDinQ5MtvGU9xDAOzKH47+FFoney2baFIoMr952hKOLp1HR7VszoZvOsV/4+RRszNY7D17ba0te0ig==}
    peerDependencies:
      '@babel/core': ^7.0.0-0

  '@babel/plugin-syntax-nullish-coalescing-operator@7.8.3':
    resolution: {integrity: sha512-aSff4zPII1u2QD7y+F8oDsz19ew4IGEJg9SVW+bqwpwtfFleiQDMdzA/R+UlWDzfnHFCxxleFT0PMIrR36XLNQ==}
    peerDependencies:
      '@babel/core': ^7.0.0-0

  '@babel/plugin-syntax-numeric-separator@7.10.4':
    resolution: {integrity: sha512-9H6YdfkcK/uOnY/K7/aA2xpzaAgkQn37yzWUMRK7OaPOqOpGS1+n0H5hxT9AUw9EsSjPW8SVyMJwYRtWs3X3ug==}
    peerDependencies:
      '@babel/core': ^7.0.0-0

  '@babel/plugin-syntax-object-rest-spread@7.8.3':
    resolution: {integrity: sha512-XoqMijGZb9y3y2XskN+P1wUGiVwWZ5JmoDRwx5+3GmEplNyVM2s2Dg8ILFQm8rWM48orGy5YpI5Bl8U1y7ydlA==}
    peerDependencies:
      '@babel/core': ^7.0.0-0

  '@babel/plugin-syntax-optional-catch-binding@7.8.3':
    resolution: {integrity: sha512-6VPD0Pc1lpTqw0aKoeRTMiB+kWhAoT24PA+ksWSBrFtl5SIRVpZlwN3NNPQjehA2E/91FV3RjLWoVTglWcSV3Q==}
    peerDependencies:
      '@babel/core': ^7.0.0-0

  '@babel/plugin-syntax-optional-chaining@7.8.3':
    resolution: {integrity: sha512-KoK9ErH1MBlCPxV0VANkXW2/dw4vlbGDrFgz8bmUsBGYkFRcbRwMh6cIJubdPrkxRwuGdtCk0v/wPTKbQgBjkg==}
    peerDependencies:
      '@babel/core': ^7.0.0-0

  '@babel/plugin-syntax-private-property-in-object@7.14.5':
    resolution: {integrity: sha512-0wVnp9dxJ72ZUJDV27ZfbSj6iHLoytYZmh3rFcxNnvsJF3ktkzLDZPy/mA17HGsaQT3/DQsWYX1f1QGWkCoVUg==}
    engines: {node: '>=6.9.0'}
    peerDependencies:
      '@babel/core': ^7.0.0-0

  '@babel/plugin-syntax-top-level-await@7.14.5':
    resolution: {integrity: sha512-hx++upLv5U1rgYfwe1xBQUhRmU41NEvpUvrp8jkrSCdvGSnM5/qdRMtylJ6PG5OFkBaHkbTAKTnd3/YyESRHFw==}
    engines: {node: '>=6.9.0'}
    peerDependencies:
      '@babel/core': ^7.0.0-0

  '@babel/plugin-syntax-typescript@7.25.4':
    resolution: {integrity: sha512-uMOCoHVU52BsSWxPOMVv5qKRdeSlPuImUCB2dlPuBSU+W2/ROE7/Zg8F2Kepbk+8yBa68LlRKxO+xgEVWorsDg==}
    engines: {node: '>=6.9.0'}
    peerDependencies:
      '@babel/core': ^7.0.0-0

  '@babel/plugin-syntax-unicode-sets-regex@7.18.6':
    resolution: {integrity: sha512-727YkEAPwSIQTv5im8QHz3upqp92JTWhidIC81Tdx4VJYIte/VndKf1qKrfnnhPLiPghStWfvC/iFaMCQu7Nqg==}
    engines: {node: '>=6.9.0'}
    peerDependencies:
      '@babel/core': ^7.0.0

  '@babel/plugin-transform-arrow-functions@7.24.7':
    resolution: {integrity: sha512-Dt9LQs6iEY++gXUwY03DNFat5C2NbO48jj+j/bSAz6b3HgPs39qcPiYt77fDObIcFwj3/C2ICX9YMwGflUoSHQ==}
    engines: {node: '>=6.9.0'}
    peerDependencies:
      '@babel/core': ^7.0.0-0

  '@babel/plugin-transform-async-generator-functions@7.25.4':
    resolution: {integrity: sha512-jz8cV2XDDTqjKPwVPJBIjORVEmSGYhdRa8e5k5+vN+uwcjSrSxUaebBRa4ko1jqNF2uxyg8G6XYk30Jv285xzg==}
    engines: {node: '>=6.9.0'}
    peerDependencies:
      '@babel/core': ^7.0.0-0

  '@babel/plugin-transform-async-to-generator@7.24.7':
    resolution: {integrity: sha512-SQY01PcJfmQ+4Ash7NE+rpbLFbmqA2GPIgqzxfFTL4t1FKRq4zTms/7htKpoCUI9OcFYgzqfmCdH53s6/jn5fA==}
    engines: {node: '>=6.9.0'}
    peerDependencies:
      '@babel/core': ^7.0.0-0

  '@babel/plugin-transform-block-scoped-functions@7.24.7':
    resolution: {integrity: sha512-yO7RAz6EsVQDaBH18IDJcMB1HnrUn2FJ/Jslc/WtPPWcjhpUJXU/rjbwmluzp7v/ZzWcEhTMXELnnsz8djWDwQ==}
    engines: {node: '>=6.9.0'}
    peerDependencies:
      '@babel/core': ^7.0.0-0

  '@babel/plugin-transform-block-scoping@7.25.0':
    resolution: {integrity: sha512-yBQjYoOjXlFv9nlXb3f1casSHOZkWr29NX+zChVanLg5Nc157CrbEX9D7hxxtTpuFy7Q0YzmmWfJxzvps4kXrQ==}
    engines: {node: '>=6.9.0'}
    peerDependencies:
      '@babel/core': ^7.0.0-0

  '@babel/plugin-transform-class-properties@7.25.4':
    resolution: {integrity: sha512-nZeZHyCWPfjkdU5pA/uHiTaDAFUEqkpzf1YoQT2NeSynCGYq9rxfyI3XpQbfx/a0hSnFH6TGlEXvae5Vi7GD8g==}
    engines: {node: '>=6.9.0'}
    peerDependencies:
      '@babel/core': ^7.0.0-0

  '@babel/plugin-transform-class-static-block@7.24.7':
    resolution: {integrity: sha512-HMXK3WbBPpZQufbMG4B46A90PkuuhN9vBCb5T8+VAHqvAqvcLi+2cKoukcpmUYkszLhScU3l1iudhrks3DggRQ==}
    engines: {node: '>=6.9.0'}
    peerDependencies:
      '@babel/core': ^7.12.0

  '@babel/plugin-transform-classes@7.25.4':
    resolution: {integrity: sha512-oexUfaQle2pF/b6E0dwsxQtAol9TLSO88kQvym6HHBWFliV2lGdrPieX+WgMRLSJDVzdYywk7jXbLPuO2KLTLg==}
    engines: {node: '>=6.9.0'}
    peerDependencies:
      '@babel/core': ^7.0.0-0

  '@babel/plugin-transform-computed-properties@7.24.7':
    resolution: {integrity: sha512-25cS7v+707Gu6Ds2oY6tCkUwsJ9YIDbggd9+cu9jzzDgiNq7hR/8dkzxWfKWnTic26vsI3EsCXNd4iEB6e8esQ==}
    engines: {node: '>=6.9.0'}
    peerDependencies:
      '@babel/core': ^7.0.0-0

  '@babel/plugin-transform-destructuring@7.24.8':
    resolution: {integrity: sha512-36e87mfY8TnRxc7yc6M9g9gOB7rKgSahqkIKwLpz4Ppk2+zC2Cy1is0uwtuSG6AE4zlTOUa+7JGz9jCJGLqQFQ==}
    engines: {node: '>=6.9.0'}
    peerDependencies:
      '@babel/core': ^7.0.0-0

  '@babel/plugin-transform-dotall-regex@7.24.7':
    resolution: {integrity: sha512-ZOA3W+1RRTSWvyqcMJDLqbchh7U4NRGqwRfFSVbOLS/ePIP4vHB5e8T8eXcuqyN1QkgKyj5wuW0lcS85v4CrSw==}
    engines: {node: '>=6.9.0'}
    peerDependencies:
      '@babel/core': ^7.0.0-0

  '@babel/plugin-transform-duplicate-keys@7.24.7':
    resolution: {integrity: sha512-JdYfXyCRihAe46jUIliuL2/s0x0wObgwwiGxw/UbgJBr20gQBThrokO4nYKgWkD7uBaqM7+9x5TU7NkExZJyzw==}
    engines: {node: '>=6.9.0'}
    peerDependencies:
      '@babel/core': ^7.0.0-0

  '@babel/plugin-transform-duplicate-named-capturing-groups-regex@7.25.0':
    resolution: {integrity: sha512-YLpb4LlYSc3sCUa35un84poXoraOiQucUTTu8X1j18JV+gNa8E0nyUf/CjZ171IRGr4jEguF+vzJU66QZhn29g==}
    engines: {node: '>=6.9.0'}
    peerDependencies:
      '@babel/core': ^7.0.0

  '@babel/plugin-transform-dynamic-import@7.24.7':
    resolution: {integrity: sha512-sc3X26PhZQDb3JhORmakcbvkeInvxz+A8oda99lj7J60QRuPZvNAk9wQlTBS1ZynelDrDmTU4pw1tyc5d5ZMUg==}
    engines: {node: '>=6.9.0'}
    peerDependencies:
      '@babel/core': ^7.0.0-0

  '@babel/plugin-transform-exponentiation-operator@7.24.7':
    resolution: {integrity: sha512-Rqe/vSc9OYgDajNIK35u7ot+KeCoetqQYFXM4Epf7M7ez3lWlOjrDjrwMei6caCVhfdw+mIKD4cgdGNy5JQotQ==}
    engines: {node: '>=6.9.0'}
    peerDependencies:
      '@babel/core': ^7.0.0-0

  '@babel/plugin-transform-export-namespace-from@7.24.7':
    resolution: {integrity: sha512-v0K9uNYsPL3oXZ/7F9NNIbAj2jv1whUEtyA6aujhekLs56R++JDQuzRcP2/z4WX5Vg/c5lE9uWZA0/iUoFhLTA==}
    engines: {node: '>=6.9.0'}
    peerDependencies:
      '@babel/core': ^7.0.0-0

  '@babel/plugin-transform-for-of@7.24.7':
    resolution: {integrity: sha512-wo9ogrDG1ITTTBsy46oGiN1dS9A7MROBTcYsfS8DtsImMkHk9JXJ3EWQM6X2SUw4x80uGPlwj0o00Uoc6nEE3g==}
    engines: {node: '>=6.9.0'}
    peerDependencies:
      '@babel/core': ^7.0.0-0

  '@babel/plugin-transform-function-name@7.25.1':
    resolution: {integrity: sha512-TVVJVdW9RKMNgJJlLtHsKDTydjZAbwIsn6ySBPQaEAUU5+gVvlJt/9nRmqVbsV/IBanRjzWoaAQKLoamWVOUuA==}
    engines: {node: '>=6.9.0'}
    peerDependencies:
      '@babel/core': ^7.0.0-0

  '@babel/plugin-transform-json-strings@7.24.7':
    resolution: {integrity: sha512-2yFnBGDvRuxAaE/f0vfBKvtnvvqU8tGpMHqMNpTN2oWMKIR3NqFkjaAgGwawhqK/pIN2T3XdjGPdaG0vDhOBGw==}
    engines: {node: '>=6.9.0'}
    peerDependencies:
      '@babel/core': ^7.0.0-0

  '@babel/plugin-transform-literals@7.25.2':
    resolution: {integrity: sha512-HQI+HcTbm9ur3Z2DkO+jgESMAMcYLuN/A7NRw9juzxAezN9AvqvUTnpKP/9kkYANz6u7dFlAyOu44ejuGySlfw==}
    engines: {node: '>=6.9.0'}
    peerDependencies:
      '@babel/core': ^7.0.0-0

  '@babel/plugin-transform-logical-assignment-operators@7.24.7':
    resolution: {integrity: sha512-4D2tpwlQ1odXmTEIFWy9ELJcZHqrStlzK/dAOWYyxX3zT0iXQB6banjgeOJQXzEc4S0E0a5A+hahxPaEFYftsw==}
    engines: {node: '>=6.9.0'}
    peerDependencies:
      '@babel/core': ^7.0.0-0

  '@babel/plugin-transform-member-expression-literals@7.24.7':
    resolution: {integrity: sha512-T/hRC1uqrzXMKLQ6UCwMT85S3EvqaBXDGf0FaMf4446Qx9vKwlghvee0+uuZcDUCZU5RuNi4781UQ7R308zzBw==}
    engines: {node: '>=6.9.0'}
    peerDependencies:
      '@babel/core': ^7.0.0-0

  '@babel/plugin-transform-modules-amd@7.24.7':
    resolution: {integrity: sha512-9+pB1qxV3vs/8Hdmz/CulFB8w2tuu6EB94JZFsjdqxQokwGa9Unap7Bo2gGBGIvPmDIVvQrom7r5m/TCDMURhg==}
    engines: {node: '>=6.9.0'}
    peerDependencies:
      '@babel/core': ^7.0.0-0

  '@babel/plugin-transform-modules-commonjs@7.24.8':
    resolution: {integrity: sha512-WHsk9H8XxRs3JXKWFiqtQebdh9b/pTk4EgueygFzYlTKAg0Ud985mSevdNjdXdFBATSKVJGQXP1tv6aGbssLKA==}
    engines: {node: '>=6.9.0'}
    peerDependencies:
      '@babel/core': ^7.0.0-0

  '@babel/plugin-transform-modules-systemjs@7.25.0':
    resolution: {integrity: sha512-YPJfjQPDXxyQWg/0+jHKj1llnY5f/R6a0p/vP4lPymxLu7Lvl4k2WMitqi08yxwQcCVUUdG9LCUj4TNEgAp3Jw==}
    engines: {node: '>=6.9.0'}
    peerDependencies:
      '@babel/core': ^7.0.0-0

  '@babel/plugin-transform-modules-umd@7.24.7':
    resolution: {integrity: sha512-3aytQvqJ/h9z4g8AsKPLvD4Zqi2qT+L3j7XoFFu1XBlZWEl2/1kWnhmAbxpLgPrHSY0M6UA02jyTiwUVtiKR6A==}
    engines: {node: '>=6.9.0'}
    peerDependencies:
      '@babel/core': ^7.0.0-0

  '@babel/plugin-transform-named-capturing-groups-regex@7.24.7':
    resolution: {integrity: sha512-/jr7h/EWeJtk1U/uz2jlsCioHkZk1JJZVcc8oQsJ1dUlaJD83f4/6Zeh2aHt9BIFokHIsSeDfhUmju0+1GPd6g==}
    engines: {node: '>=6.9.0'}
    peerDependencies:
      '@babel/core': ^7.0.0

  '@babel/plugin-transform-new-target@7.24.7':
    resolution: {integrity: sha512-RNKwfRIXg4Ls/8mMTza5oPF5RkOW8Wy/WgMAp1/F1yZ8mMbtwXW+HDoJiOsagWrAhI5f57Vncrmr9XeT4CVapA==}
    engines: {node: '>=6.9.0'}
    peerDependencies:
      '@babel/core': ^7.0.0-0

  '@babel/plugin-transform-nullish-coalescing-operator@7.24.7':
    resolution: {integrity: sha512-Ts7xQVk1OEocqzm8rHMXHlxvsfZ0cEF2yomUqpKENHWMF4zKk175Y4q8H5knJes6PgYad50uuRmt3UJuhBw8pQ==}
    engines: {node: '>=6.9.0'}
    peerDependencies:
      '@babel/core': ^7.0.0-0

  '@babel/plugin-transform-numeric-separator@7.24.7':
    resolution: {integrity: sha512-e6q1TiVUzvH9KRvicuxdBTUj4AdKSRwzIyFFnfnezpCfP2/7Qmbb8qbU2j7GODbl4JMkblitCQjKYUaX/qkkwA==}
    engines: {node: '>=6.9.0'}
    peerDependencies:
      '@babel/core': ^7.0.0-0

  '@babel/plugin-transform-object-rest-spread@7.24.7':
    resolution: {integrity: sha512-4QrHAr0aXQCEFni2q4DqKLD31n2DL+RxcwnNjDFkSG0eNQ/xCavnRkfCUjsyqGC2OviNJvZOF/mQqZBw7i2C5Q==}
    engines: {node: '>=6.9.0'}
    peerDependencies:
      '@babel/core': ^7.0.0-0

  '@babel/plugin-transform-object-super@7.24.7':
    resolution: {integrity: sha512-A/vVLwN6lBrMFmMDmPPz0jnE6ZGx7Jq7d6sT/Ev4H65RER6pZ+kczlf1DthF5N0qaPHBsI7UXiE8Zy66nmAovg==}
    engines: {node: '>=6.9.0'}
    peerDependencies:
      '@babel/core': ^7.0.0-0

  '@babel/plugin-transform-optional-catch-binding@7.24.7':
    resolution: {integrity: sha512-uLEndKqP5BfBbC/5jTwPxLh9kqPWWgzN/f8w6UwAIirAEqiIVJWWY312X72Eub09g5KF9+Zn7+hT7sDxmhRuKA==}
    engines: {node: '>=6.9.0'}
    peerDependencies:
      '@babel/core': ^7.0.0-0

  '@babel/plugin-transform-optional-chaining@7.24.8':
    resolution: {integrity: sha512-5cTOLSMs9eypEy8JUVvIKOu6NgvbJMnpG62VpIHrTmROdQ+L5mDAaI40g25k5vXti55JWNX5jCkq3HZxXBQANw==}
    engines: {node: '>=6.9.0'}
    peerDependencies:
      '@babel/core': ^7.0.0-0

  '@babel/plugin-transform-parameters@7.24.7':
    resolution: {integrity: sha512-yGWW5Rr+sQOhK0Ot8hjDJuxU3XLRQGflvT4lhlSY0DFvdb3TwKaY26CJzHtYllU0vT9j58hc37ndFPsqT1SrzA==}
    engines: {node: '>=6.9.0'}
    peerDependencies:
      '@babel/core': ^7.0.0-0

  '@babel/plugin-transform-private-methods@7.25.4':
    resolution: {integrity: sha512-ao8BG7E2b/URaUQGqN3Tlsg+M3KlHY6rJ1O1gXAEUnZoyNQnvKyH87Kfg+FoxSeyWUB8ISZZsC91C44ZuBFytw==}
    engines: {node: '>=6.9.0'}
    peerDependencies:
      '@babel/core': ^7.0.0-0

  '@babel/plugin-transform-private-property-in-object@7.24.7':
    resolution: {integrity: sha512-9z76mxwnwFxMyxZWEgdgECQglF2Q7cFLm0kMf8pGwt+GSJsY0cONKj/UuO4bOH0w/uAel3ekS4ra5CEAyJRmDA==}
    engines: {node: '>=6.9.0'}
    peerDependencies:
      '@babel/core': ^7.0.0-0

  '@babel/plugin-transform-property-literals@7.24.7':
    resolution: {integrity: sha512-EMi4MLQSHfd2nrCqQEWxFdha2gBCqU4ZcCng4WBGZ5CJL4bBRW0ptdqqDdeirGZcpALazVVNJqRmsO8/+oNCBA==}
    engines: {node: '>=6.9.0'}
    peerDependencies:
      '@babel/core': ^7.0.0-0

  '@babel/plugin-transform-react-display-name@7.24.7':
    resolution: {integrity: sha512-H/Snz9PFxKsS1JLI4dJLtnJgCJRoo0AUm3chP6NYr+9En1JMKloheEiLIhlp5MDVznWo+H3AAC1Mc8lmUEpsgg==}
    engines: {node: '>=6.9.0'}
    peerDependencies:
      '@babel/core': ^7.0.0-0

  '@babel/plugin-transform-react-jsx-development@7.24.7':
    resolution: {integrity: sha512-QG9EnzoGn+Qar7rxuW+ZOsbWOt56FvvI93xInqsZDC5fsekx1AlIO4KIJ5M+D0p0SqSH156EpmZyXq630B8OlQ==}
    engines: {node: '>=6.9.0'}
    peerDependencies:
      '@babel/core': ^7.0.0-0

  '@babel/plugin-transform-react-jsx@7.25.2':
    resolution: {integrity: sha512-KQsqEAVBpU82NM/B/N9j9WOdphom1SZH3R+2V7INrQUH+V9EBFwZsEJl8eBIVeQE62FxJCc70jzEZwqU7RcVqA==}
    engines: {node: '>=6.9.0'}
    peerDependencies:
      '@babel/core': ^7.0.0-0

  '@babel/plugin-transform-react-pure-annotations@7.24.7':
    resolution: {integrity: sha512-PLgBVk3fzbmEjBJ/u8kFzOqS9tUeDjiaWud/rRym/yjCo/M9cASPlnrd2ZmmZpQT40fOOrvR8jh+n8jikrOhNA==}
    engines: {node: '>=6.9.0'}
    peerDependencies:
      '@babel/core': ^7.0.0-0

  '@babel/plugin-transform-regenerator@7.24.7':
    resolution: {integrity: sha512-lq3fvXPdimDrlg6LWBoqj+r/DEWgONuwjuOuQCSYgRroXDH/IdM1C0IZf59fL5cHLpjEH/O6opIRBbqv7ELnuA==}
    engines: {node: '>=6.9.0'}
    peerDependencies:
      '@babel/core': ^7.0.0-0

  '@babel/plugin-transform-reserved-words@7.24.7':
    resolution: {integrity: sha512-0DUq0pHcPKbjFZCfTss/pGkYMfy3vFWydkUBd9r0GHpIyfs2eCDENvqadMycRS9wZCXR41wucAfJHJmwA0UmoQ==}
    engines: {node: '>=6.9.0'}
    peerDependencies:
      '@babel/core': ^7.0.0-0

  '@babel/plugin-transform-runtime@7.25.4':
    resolution: {integrity: sha512-8hsyG+KUYGY0coX6KUCDancA0Vw225KJ2HJO0yCNr1vq5r+lJTleDaJf0K7iOhjw4SWhu03TMBzYTJ9krmzULQ==}
    engines: {node: '>=6.9.0'}
    peerDependencies:
      '@babel/core': ^7.0.0-0

  '@babel/plugin-transform-shorthand-properties@7.24.7':
    resolution: {integrity: sha512-KsDsevZMDsigzbA09+vacnLpmPH4aWjcZjXdyFKGzpplxhbeB4wYtury3vglQkg6KM/xEPKt73eCjPPf1PgXBA==}
    engines: {node: '>=6.9.0'}
    peerDependencies:
      '@babel/core': ^7.0.0-0

  '@babel/plugin-transform-spread@7.24.7':
    resolution: {integrity: sha512-x96oO0I09dgMDxJaANcRyD4ellXFLLiWhuwDxKZX5g2rWP1bTPkBSwCYv96VDXVT1bD9aPj8tppr5ITIh8hBng==}
    engines: {node: '>=6.9.0'}
    peerDependencies:
      '@babel/core': ^7.0.0-0

  '@babel/plugin-transform-sticky-regex@7.24.7':
    resolution: {integrity: sha512-kHPSIJc9v24zEml5geKg9Mjx5ULpfncj0wRpYtxbvKyTtHCYDkVE3aHQ03FrpEo4gEe2vrJJS1Y9CJTaThA52g==}
    engines: {node: '>=6.9.0'}
    peerDependencies:
      '@babel/core': ^7.0.0-0

  '@babel/plugin-transform-template-literals@7.24.7':
    resolution: {integrity: sha512-AfDTQmClklHCOLxtGoP7HkeMw56k1/bTQjwsfhL6pppo/M4TOBSq+jjBUBLmV/4oeFg4GWMavIl44ZeCtmmZTw==}
    engines: {node: '>=6.9.0'}
    peerDependencies:
      '@babel/core': ^7.0.0-0

  '@babel/plugin-transform-typeof-symbol@7.24.8':
    resolution: {integrity: sha512-adNTUpDCVnmAE58VEqKlAA6ZBlNkMnWD0ZcW76lyNFN3MJniyGFZfNwERVk8Ap56MCnXztmDr19T4mPTztcuaw==}
    engines: {node: '>=6.9.0'}
    peerDependencies:
      '@babel/core': ^7.0.0-0

  '@babel/plugin-transform-unicode-escapes@7.24.7':
    resolution: {integrity: sha512-U3ap1gm5+4edc2Q/P+9VrBNhGkfnf+8ZqppY71Bo/pzZmXhhLdqgaUl6cuB07O1+AQJtCLfaOmswiNbSQ9ivhw==}
    engines: {node: '>=6.9.0'}
    peerDependencies:
      '@babel/core': ^7.0.0-0

  '@babel/plugin-transform-unicode-property-regex@7.24.7':
    resolution: {integrity: sha512-uH2O4OV5M9FZYQrwc7NdVmMxQJOCCzFeYudlZSzUAHRFeOujQefa92E74TQDVskNHCzOXoigEuoyzHDhaEaK5w==}
    engines: {node: '>=6.9.0'}
    peerDependencies:
      '@babel/core': ^7.0.0-0

  '@babel/plugin-transform-unicode-regex@7.24.7':
    resolution: {integrity: sha512-hlQ96MBZSAXUq7ltkjtu3FJCCSMx/j629ns3hA3pXnBXjanNP0LHi+JpPeA81zaWgVK1VGH95Xuy7u0RyQ8kMg==}
    engines: {node: '>=6.9.0'}
    peerDependencies:
      '@babel/core': ^7.0.0-0

  '@babel/plugin-transform-unicode-sets-regex@7.25.4':
    resolution: {integrity: sha512-qesBxiWkgN1Q+31xUE9RcMk79eOXXDCv6tfyGMRSs4RGlioSg2WVyQAm07k726cSE56pa+Kb0y9epX2qaXzTvA==}
    engines: {node: '>=6.9.0'}
    peerDependencies:
      '@babel/core': ^7.0.0

  '@babel/preset-env@7.25.4':
    resolution: {integrity: sha512-W9Gyo+KmcxjGahtt3t9fb14vFRWvPpu5pT6GBlovAK6BTBcxgjfVMSQCfJl4oi35ODrxP6xx2Wr8LNST57Mraw==}
    engines: {node: '>=6.9.0'}
    peerDependencies:
      '@babel/core': ^7.0.0-0

  '@babel/preset-modules@0.1.6-no-external-plugins':
    resolution: {integrity: sha512-HrcgcIESLm9aIR842yhJ5RWan/gebQUJ6E/E5+rf0y9o6oj7w0Br+sWuL6kEQ/o/AdfvR1Je9jG18/gnpwjEyA==}
    peerDependencies:
      '@babel/core': ^7.0.0-0 || ^8.0.0-0 <8.0.0

  '@babel/preset-react@7.24.7':
    resolution: {integrity: sha512-AAH4lEkpmzFWrGVlHaxJB7RLH21uPQ9+He+eFLWHmF9IuFQVugz8eAsamaW0DXRrTfco5zj1wWtpdcXJUOfsag==}
    engines: {node: '>=6.9.0'}
    peerDependencies:
      '@babel/core': ^7.0.0-0

  '@babel/regjsgen@0.8.0':
    resolution: {integrity: sha512-x/rqGMdzj+fWZvCOYForTghzbtqPDZ5gPwaoNGHdgDfF2QA/XZbCBp4Moo5scrkAMPhB7z26XM/AaHuIJdgauA==}

  '@babel/runtime@7.25.6':
    resolution: {integrity: sha512-VBj9MYyDb9tuLq7yzqjgzt6Q+IBQLrGZfdjOekyEirZPHxXWoTSGUTMrpsfi58Up73d13NfYLv8HT9vmznjzhQ==}
    engines: {node: '>=6.9.0'}

  '@babel/template@7.25.0':
    resolution: {integrity: sha512-aOOgh1/5XzKvg1jvVz7AVrx2piJ2XBi227DHmbY6y+bM9H2FlN+IfecYu4Xl0cNiiVejlsCri89LUsbj8vJD9Q==}
    engines: {node: '>=6.9.0'}

  '@babel/traverse@7.25.6':
    resolution: {integrity: sha512-9Vrcx5ZW6UwK5tvqsj0nGpp/XzqthkT0dqIc9g1AdtygFToNtTF67XzYS//dm+SAK9cp3B9R4ZO/46p63SCjlQ==}
    engines: {node: '>=6.9.0'}

  '@babel/types@7.25.6':
    resolution: {integrity: sha512-/l42B1qxpG6RdfYf343Uw1vmDjeNhneUXtzhojE7pDgfpEypmRhI6j1kr17XCVv4Cgl9HdAiQY2x0GwKm7rWCw==}
    engines: {node: '>=6.9.0'}

  '@bcoe/v8-coverage@0.2.3':
    resolution: {integrity: sha512-0hYQ8SB4Db5zvZB4axdMHGwEaQjkZzFjQiN9LVYvIFB2nSUHW9tYpxWriPrWDASIxiaXax83REcLxuSdnGPZtw==}

  '@istanbuljs/load-nyc-config@1.1.0':
    resolution: {integrity: sha512-VjeHSlIzpv/NyD3N0YuHfXOPDIixcA1q2ZV98wsMqcYlPmv2n3Yb2lYP9XMElnaFVXg5A7YLTeLu6V84uQDjmQ==}
    engines: {node: '>=8'}

  '@istanbuljs/schema@0.1.3':
    resolution: {integrity: sha512-ZXRY4jNvVgSVQ8DL3LTcakaAtXwTVUxE81hslsyD2AtoXW/wVob10HkOJ1X/pAlcI7D+2YoZKg5do8G/w6RYgA==}
    engines: {node: '>=8'}

  '@jest/console@29.7.0':
    resolution: {integrity: sha512-5Ni4CU7XHQi32IJ398EEP4RrB8eV09sXP2ROqD4bksHrnTree52PsxvX8tpL8LvTZ3pFzXyPbNQReSN41CAhOg==}
    engines: {node: ^14.15.0 || ^16.10.0 || >=18.0.0}

  '@jest/core@29.7.0':
    resolution: {integrity: sha512-n7aeXWKMnGtDA48y8TLWJPJmLmmZ642Ceo78cYWEpiD7FzDgmNDV/GCVRorPABdXLJZ/9wzzgZAlHjXjxDHGsg==}
    engines: {node: ^14.15.0 || ^16.10.0 || >=18.0.0}
    peerDependencies:
      node-notifier: ^8.0.1 || ^9.0.0 || ^10.0.0
    peerDependenciesMeta:
      node-notifier:
        optional: true

  '@jest/environment@29.7.0':
    resolution: {integrity: sha512-aQIfHDq33ExsN4jP1NWGXhxgQ/wixs60gDiKO+XVMd8Mn0NWPWgc34ZQDTb2jKaUWQ7MuwoitXAsN2XVXNMpAw==}
    engines: {node: ^14.15.0 || ^16.10.0 || >=18.0.0}

  '@jest/expect-utils@29.7.0':
    resolution: {integrity: sha512-GlsNBWiFQFCVi9QVSx7f5AgMeLxe9YCCs5PuP2O2LdjDAA8Jh9eX7lA1Jq/xdXw3Wb3hyvlFNfZIfcRetSzYcA==}
    engines: {node: ^14.15.0 || ^16.10.0 || >=18.0.0}

  '@jest/expect@29.7.0':
    resolution: {integrity: sha512-8uMeAMycttpva3P1lBHB8VciS9V0XAr3GymPpipdyQXbBcuhkLQOSe8E/p92RyAdToS6ZD1tFkX+CkhoECE0dQ==}
    engines: {node: ^14.15.0 || ^16.10.0 || >=18.0.0}

  '@jest/fake-timers@29.7.0':
    resolution: {integrity: sha512-q4DH1Ha4TTFPdxLsqDXK1d3+ioSL7yL5oCMJZgDYm6i+6CygW5E5xVr/D1HdsGxjt1ZWSfUAs9OxSB/BNelWrQ==}
    engines: {node: ^14.15.0 || ^16.10.0 || >=18.0.0}

  '@jest/globals@29.7.0':
    resolution: {integrity: sha512-mpiz3dutLbkW2MNFubUGUEVLkTGiqW6yLVTA+JbP6fI6J5iL9Y0Nlg8k95pcF8ctKwCS7WVxteBs29hhfAotzQ==}
    engines: {node: ^14.15.0 || ^16.10.0 || >=18.0.0}

  '@jest/reporters@29.7.0':
    resolution: {integrity: sha512-DApq0KJbJOEzAFYjHADNNxAE3KbhxQB1y5Kplb5Waqw6zVbuWatSnMjE5gs8FUgEPmNsnZA3NCWl9NG0ia04Pg==}
    engines: {node: ^14.15.0 || ^16.10.0 || >=18.0.0}
    peerDependencies:
      node-notifier: ^8.0.1 || ^9.0.0 || ^10.0.0
    peerDependenciesMeta:
      node-notifier:
        optional: true

  '@jest/schemas@29.6.3':
    resolution: {integrity: sha512-mo5j5X+jIZmJQveBKeS/clAueipV7KgiX1vMgCxam1RNYiqE1w62n0/tJJnHtjW8ZHcQco5gY85jA3mi0L+nSA==}
    engines: {node: ^14.15.0 || ^16.10.0 || >=18.0.0}

  '@jest/source-map@29.6.3':
    resolution: {integrity: sha512-MHjT95QuipcPrpLM+8JMSzFx6eHp5Bm+4XeFDJlwsvVBjmKNiIAvasGK2fxz2WbGRlnvqehFbh07MMa7n3YJnw==}
    engines: {node: ^14.15.0 || ^16.10.0 || >=18.0.0}

  '@jest/test-result@29.7.0':
    resolution: {integrity: sha512-Fdx+tv6x1zlkJPcWXmMDAG2HBnaR9XPSd5aDWQVsfrZmLVT3lU1cwyxLgRmXR9yrq4NBoEm9BMsfgFzTQAbJYA==}
    engines: {node: ^14.15.0 || ^16.10.0 || >=18.0.0}

  '@jest/test-sequencer@29.7.0':
    resolution: {integrity: sha512-GQwJ5WZVrKnOJuiYiAF52UNUJXgTZx1NHjFSEB0qEMmSZKAkdMoIzw/Cj6x6NF4AvV23AUqDpFzQkN/eYCYTxw==}
    engines: {node: ^14.15.0 || ^16.10.0 || >=18.0.0}

  '@jest/transform@27.5.1':
    resolution: {integrity: sha512-ipON6WtYgl/1329g5AIJVbUuEh0wZVbdpGwC99Jw4LwuoBNS95MVphU6zOeD9pDkon+LLbFL7lOQRapbB8SCHw==}
    engines: {node: ^10.13.0 || ^12.13.0 || ^14.15.0 || >=15.0.0}

  '@jest/transform@29.7.0':
    resolution: {integrity: sha512-ok/BTPFzFKVMwO5eOHRrvnBVHdRy9IrsrW1GpMaQ9MCnilNLXQKmAX8s1YXDFaai9xJpac2ySzV0YeRRECr2Vw==}
    engines: {node: ^14.15.0 || ^16.10.0 || >=18.0.0}

  '@jest/types@27.5.1':
    resolution: {integrity: sha512-Cx46iJ9QpwQTjIdq5VJu2QTMMs3QlEjI0x1QbBP5W1+nMzyc2XmimiRR/CbX9TO0cPTeUlxWMOu8mslYsJ8DEw==}
    engines: {node: ^10.13.0 || ^12.13.0 || ^14.15.0 || >=15.0.0}

  '@jest/types@29.6.3':
    resolution: {integrity: sha512-u3UPsIilWKOM3F9CXtrG8LEJmNxwoCQC/XVj4IKYXvvpx7QIi/Kg1LI5uDmDpKlac62NUtX7eLjRh+jVZcLOzw==}
    engines: {node: ^14.15.0 || ^16.10.0 || >=18.0.0}

  '@jridgewell/gen-mapping@0.3.5':
    resolution: {integrity: sha512-IzL8ZoEDIBRWEzlCcRhOaCupYyN5gdIK+Q6fbFdPDg6HqX6jpkItn7DFIpW9LQzXG6Df9sA7+OKnq0qlz/GaQg==}
    engines: {node: '>=6.0.0'}

  '@jridgewell/resolve-uri@3.1.2':
    resolution: {integrity: sha512-bRISgCIjP20/tbWSPWMEi54QVPRZExkuD9lJL+UIxUKtwVJA8wW1Trb1jMs1RFXo1CBTNZ/5hpC9QvmKWdopKw==}
    engines: {node: '>=6.0.0'}

  '@jridgewell/set-array@1.2.1':
    resolution: {integrity: sha512-R8gLRTZeyp03ymzP/6Lil/28tGeGEzhx1q2k703KGWRAI1VdvPIXdG70VJc2pAMw3NA6JKL5hhFu1sJX0Mnn/A==}
    engines: {node: '>=6.0.0'}

  '@jridgewell/sourcemap-codec@1.5.0':
    resolution: {integrity: sha512-gv3ZRaISU3fjPAgNsriBRqGWQL6quFx04YMPW/zD8XMLsU32mhCCbfbO6KZFLjvYpCZ8zyDEgqsgf+PwPaM7GQ==}

  '@jridgewell/trace-mapping@0.3.25':
    resolution: {integrity: sha512-vNk6aEwybGtawWmy/PzwnGDOjCkLWSD2wqvjGGAgOAwCGWySYXfYoxt00IJkTF+8Lb57DwOb3Aa0o9CApepiYQ==}

<<<<<<< HEAD
  '@sinclair/typebox@0.27.8':
    resolution: {integrity: sha512-+Fj43pSMwJs4KRrH/938Uf+uAELIgVBmQzg/q1YG10djyfA3TnrU8N8XzqCh/okZdszqBQTZf96idMfE5lnwTA==}
=======
  '@nicolo-ribaudo/chokidar-2@2.1.8-no-fsevents.3':
    resolution: {integrity: sha512-s88O1aVtXftvp5bCPB7WnmXc5IwOZZ7YPuwNPt+GtOOXpPvad1LfbmjYv+qII7zP6RU2QGnqve27dnLycEnyEQ==}

  '@sinonjs/commons@1.8.6':
    resolution: {integrity: sha512-Ky+XkAkqPZSm3NLBeUng77EBQl3cmeJhITaGHdYH8kjVB+aun3S4XBRti2zt17mtt0mIUDiNxYeoJm6drVvBJQ==}
>>>>>>> 98437b2b

  '@sinonjs/commons@3.0.1':
    resolution: {integrity: sha512-K3mCHKQ9sVh8o1C9cxkwxaOmXoAMlDxC1mYyHrjqOWEcBjYr76t96zL2zlj5dUGZ3HSw240X1qgH3Mjf1yJWpQ==}

  '@sinonjs/fake-timers@10.3.0':
    resolution: {integrity: sha512-V4BG07kuYSUkTCSBHG8G8TNhM+F19jXFWnQtzj+we8DrkpSBCee9Z3Ms8yiGer/dlmhe35/Xdgyo3/0rQKg7YA==}

  '@tootallnate/once@2.0.0':
    resolution: {integrity: sha512-XCuKFP5PS55gnMVu3dty8KPatLqUoy/ZYzDzAGCQ8JNFCkLXzmI7vNHCR+XpbZaMWQK/vQubr7PkYq8g470J/A==}
    engines: {node: '>= 10'}

  '@tweenjs/tween.js@23.1.3':
    resolution: {integrity: sha512-vJmvvwFxYuGnF2axRtPYocag6Clbb5YS7kLL+SO/TeVFzHqDIWrNKYtcsPMibjDx9O+bu+psAy9NKfWklassUA==}

  '@types/babel__core@7.20.5':
    resolution: {integrity: sha512-qoQprZvz5wQFJwMDqeseRXWv3rqMvhgpbXFfVyWhbx9X47POIA6i/+dXefEmZKoAgOaTdaIgNSMqMIU61yRyzA==}

  '@types/babel__generator@7.6.8':
    resolution: {integrity: sha512-ASsj+tpEDsEiFr1arWrlN6V3mdfjRMZt6LtK/Vp/kreFLnr5QH5+DhvD5nINYZXzwJvXeGq+05iUXcAzVrqWtw==}

  '@types/babel__template@7.4.4':
    resolution: {integrity: sha512-h/NUaSyG5EyxBIp8YRxo4RMe2/qQgvyowRwVMzhYhBCONbW8PUsg4lkFMrhgZhUe5z3L3MiLDuvyJ/CaPa2A8A==}

  '@types/babel__traverse@7.20.6':
    resolution: {integrity: sha512-r1bzfrm0tomOI8g1SzvCaQHo6Lcv6zu0EA+W2kHrt8dyrHQxGzBBL4kdkzIS+jBMV+EYcMAEAqXqYaLJq5rOZg==}

  '@types/graceful-fs@4.1.9':
    resolution: {integrity: sha512-olP3sd1qOEe5dXTSaFvQG+02VdRXcdytWLAZsAq1PecU8uqQAhkrnbli7DagjtXKW/Bl7YJbUsa8MPcuc8LHEQ==}

  '@types/istanbul-lib-coverage@2.0.6':
    resolution: {integrity: sha512-2QF/t/auWm0lsy8XtKVPG19v3sSOQlJe/YHZgfjb/KBBHOGSV+J2q/S671rcq9uTBrLAXmZpqJiaQbMT+zNU1w==}

  '@types/istanbul-lib-report@3.0.3':
    resolution: {integrity: sha512-NQn7AHQnk/RSLOxrBbGyJM/aVQ+pjj5HCgasFxc0K/KhoATfQ/47AyUl15I2yBUpihjmas+a+VJBOqecrFH+uA==}

  '@types/istanbul-reports@3.0.4':
    resolution: {integrity: sha512-pk2B1NWalF9toCRu6gjBzR69syFjP4Od8WRAX+0mmf9lAjCRicLOWc+ZrxZHx/0XRjotgkF9t6iaMJ+aXcOdZQ==}

  '@types/jsdom@20.0.1':
    resolution: {integrity: sha512-d0r18sZPmMQr1eG35u12FZfhIXNrnsPU/g5wvRKCUf/tOGilKKwYMYGqh33BNR6ba+2gkHw1EUiHoN3mn7E5IQ==}

  '@types/node@22.5.4':
    resolution: {integrity: sha512-FDuKUJQm/ju9fT/SeX/6+gBzoPzlVCzfzmGkwKvRHQVxi4BntVbyIwf6a4Xn62mrvndLiml6z/UBXIdEVjQLXg==}

  '@types/stack-utils@2.0.3':
    resolution: {integrity: sha512-9aEbYZ3TbYMznPdcdr3SmIrLXwC/AKZXQeCf9Pgao5CKb8CyHuEX5jzWPTkvregvhRJHcpRO6BFoGW9ycaOkYw==}

  '@types/tough-cookie@4.0.5':
    resolution: {integrity: sha512-/Ad8+nIOV7Rl++6f1BdKxFSMgmoqEoYbHRpPcx3JEfv8VRsQe9Z4mCXeJBzxs7mbHY/XOZZuXlRNfhpVPbs6ZA==}

  '@types/yargs-parser@21.0.3':
    resolution: {integrity: sha512-I4q9QU9MQv4oEOz4tAHJtNz1cwuLxn2F3xcc2iV5WdqLPpUnj30aUuxt1mAxYTG+oe8CZMV/+6rU4S4gRDzqtQ==}

  '@types/yargs@16.0.9':
    resolution: {integrity: sha512-tHhzvkFXZQeTECenFoRljLBYPZJ7jAVxqqtEI0qTLOmuultnFp4I9yKE17vTuhf7BkhCu7I4XuemPgikDVuYqA==}

  '@types/yargs@17.0.33':
    resolution: {integrity: sha512-WpxBCKWPLr4xSsHgz511rFJAM+wS28w2zEO1QDNY5zM/S8ok70NNfztH0xwhqKyaK0OHCbN98LDAZuy1ctxDkA==}

  abab@2.0.6:
    resolution: {integrity: sha512-j2afSsaIENvHZN2B8GOpF566vZ5WVk5opAiMTvWgaQT8DkbOqsTfvNAvHoRGU2zzP8cPoqys+xHTRDWW8L+/BA==}
    deprecated: Use your platform's native atob() and btoa() methods instead

  accepts@1.3.8:
    resolution: {integrity: sha512-PYAthTa2m2VKxuvSD3DPC/Gy+U+sOA1LAuT8mkmRuvw+NACSaeXEQ+NHcVF7rONl6qcaxV3Uuemwawk+7+SJLw==}
    engines: {node: '>= 0.6'}

  accessor-fn@1.5.1:
    resolution: {integrity: sha512-zZpFYBqIL1Aqg+f2qmYHJ8+yIZF7/tP6PUGx2/QM0uGPSO5UegpinmkNwDohxWtOj586BpMPVRUjce2HI6xB3A==}
    engines: {node: '>=12'}

  acorn-globals@7.0.1:
    resolution: {integrity: sha512-umOSDSDrfHbTNPuNpC2NSnnA3LUrqpevPb4T9jRx4MagXNS0rs+gwiTcAvqCRmsD6utzsrzNt+ebm00SNWiC3Q==}

  acorn-walk@8.3.4:
    resolution: {integrity: sha512-ueEepnujpqee2o5aIYnvHU6C0A42MNdsIDeqy5BydrkuC5R1ZuUFnm27EeFJGoEHJQgn3uleRvmTXaJgfXbt4g==}
    engines: {node: '>=0.4.0'}

  acorn@8.12.1:
    resolution: {integrity: sha512-tcpGyI9zbizT9JbV6oYE477V6mTlXvvi0T0G3SNIYE2apm/G5huBa1+K89VGeovbg+jycCrfhl3ADxErOuO6Jg==}
    engines: {node: '>=0.4.0'}
    hasBin: true

  agent-base@6.0.2:
    resolution: {integrity: sha512-RZNwNclF7+MS/8bDg70amg32dyeZGZxiDuQmZxKLAlQjr3jGyLx+4Kkk58UO7D2QdgFIQCovuSuZESne6RG6XQ==}
    engines: {node: '>= 6.0.0'}

  ansi-escapes@4.3.2:
    resolution: {integrity: sha512-gKXj5ALrKWQLsYG9jlTRmR/xKluxHV+Z9QEwNIgCfM1/uwPMCuzVVnh5mwTd+OuBZcwSIMbqssNWRm1lE51QaQ==}
    engines: {node: '>=8'}

  ansi-regex@5.0.1:
    resolution: {integrity: sha512-quJQXlTSUGL2LH9SUXo8VwsY4soanhgo6LNSm84E1LBcE8s3O0wpdiRzyR9z/ZZJMlMWv37qOOb9pdJlMUEKFQ==}
    engines: {node: '>=8'}

  ansi-styles@3.2.1:
    resolution: {integrity: sha512-VT0ZI6kZRdTh8YyJw3SMbYm/u+NqfsAxEpWO0Pf9sq8/e94WxxOpPKx9FR1FlyCtOVDNOQ+8ntlqFxiRc+r5qA==}
    engines: {node: '>=4'}

  ansi-styles@4.3.0:
    resolution: {integrity: sha512-zbB9rCJAT1rbjiVDb2hqKFHNYLxgtk8NURxZ3IZwD3F6NtxbXZQCnnSi1Lkx+IDohdPlFp222wVALIheZJQSEg==}
    engines: {node: '>=8'}

  ansi-styles@5.2.0:
    resolution: {integrity: sha512-Cxwpt2SfTzTtXcfOlzGEee8O+c+MmUgGrNiBcXnuWxuFJHe6a5Hz7qwhwe5OgaSYI0IJvkLqWX1ASG+cJOkEiA==}
    engines: {node: '>=10'}

  anymatch@3.1.3:
    resolution: {integrity: sha512-KMReFUr0B4t+D+OBkjR3KYqvocp2XaSzO55UcB6mgQMd3KbcE+mWTyvVV7D/zsdEbNnV6acZUutkiHQXvTr1Rw==}
    engines: {node: '>= 8'}

  argparse@1.0.10:
    resolution: {integrity: sha512-o5Roy6tNG4SL/FOkCAN6RzjiakZS25RLYFrcMttJqbdd8BWrnA+fGz57iN5Pb06pvBGvl5gQ0B48dJlslXvoTg==}

  array-flatten@1.1.1:
    resolution: {integrity: sha512-PCVAQswWemu6UdxsDFFX/+gVeYqKAod3D3UVm91jHwynguOwAvYPhx8nNlM++NqRcK6CxxpUafjmhIdKiHibqg==}

  async@3.2.6:
    resolution: {integrity: sha512-htCUDlxyyCLMgaM3xXg0C0LW2xqfuQ6p05pCEIsXuyQ+a1koYKTuBMzRNwmybfLgvJDMd0r1LTn4+E0Ti6C2AA==}

  asynckit@0.4.0:
    resolution: {integrity: sha512-Oei9OH4tRh0YqU3GxhX79dM/mwVgvbZJaSNaRk+bshkj0S5cfHcgYakreBjrHwatXKbz+IoIdYLxrKim2MjW0Q==}

  babel-jest@27.5.1:
    resolution: {integrity: sha512-cdQ5dXjGRd0IBRATiQ4mZGlGlRE8kJpjPOixdNRdT+m3UcNqmYWN6rK6nvtXYfY3D76cb8s/O1Ss8ea24PIwcg==}
    engines: {node: ^10.13.0 || ^12.13.0 || ^14.15.0 || >=15.0.0}
    peerDependencies:
      '@babel/core': ^7.8.0

  babel-jest@29.7.0:
    resolution: {integrity: sha512-BrvGY3xZSwEcCzKvKsCi2GgHqDqsYkOP4/by5xCgIwGXQxIEh+8ew3gmrE1y7XRR6LHZIj6yLYnUi/mm2KXKBg==}
    engines: {node: ^14.15.0 || ^16.10.0 || >=18.0.0}
    peerDependencies:
      '@babel/core': ^7.8.0

  babel-plugin-dynamic-import-node@2.3.3:
    resolution: {integrity: sha512-jZVI+s9Zg3IqA/kdi0i6UDCybUI3aSBLnglhYbSSjKlV7yF1F/5LWv8MakQmvYpnbJDS6fcBL2KzHSxNCMtWSQ==}

  babel-plugin-istanbul@6.1.1:
    resolution: {integrity: sha512-Y1IQok9821cC9onCx5otgFfRm7Lm+I+wwxOx738M/WLPZ9Q42m4IG5W0FNX8WLL2gYMZo3JkuXIH2DOpWM+qwA==}
    engines: {node: '>=8'}

  babel-plugin-jest-hoist@27.5.1:
    resolution: {integrity: sha512-50wCwD5EMNW4aRpOwtqzyZHIewTYNxLA4nhB+09d8BIssfNfzBRhkBIHiaPv1Si226TQSvp8gxAJm2iY2qs2hQ==}
    engines: {node: ^10.13.0 || ^12.13.0 || ^14.15.0 || >=15.0.0}

  babel-plugin-jest-hoist@29.6.3:
    resolution: {integrity: sha512-ESAc/RJvGTFEzRwOTT4+lNDk/GNHMkKbNzsvT0qKRfDyyYTskxB5rnU2njIDYVxXCBHHEI1c0YwHob3WaYujOg==}
    engines: {node: ^14.15.0 || ^16.10.0 || >=18.0.0}

  babel-plugin-polyfill-corejs2@0.4.11:
    resolution: {integrity: sha512-sMEJ27L0gRHShOh5G54uAAPaiCOygY/5ratXuiyb2G46FmlSpc9eFCzYVyDiPxfNbwzA7mYahmjQc5q+CZQ09Q==}
    peerDependencies:
      '@babel/core': ^7.4.0 || ^8.0.0-0 <8.0.0

  babel-plugin-polyfill-corejs3@0.10.6:
    resolution: {integrity: sha512-b37+KR2i/khY5sKmWNVQAnitvquQbNdWy6lJdsr0kmquCKEEUgMKK4SboVM3HtfnZilfjr4MMQ7vY58FVWDtIA==}
    peerDependencies:
      '@babel/core': ^7.4.0 || ^8.0.0-0 <8.0.0

  babel-plugin-polyfill-regenerator@0.6.2:
    resolution: {integrity: sha512-2R25rQZWP63nGwaAswvDazbPXfrM3HwVoBXK6HcqeKrSrL/JqcC/rDcf95l4r7LXLyxDXc8uQDa064GubtCABg==}
    peerDependencies:
      '@babel/core': ^7.4.0 || ^8.0.0-0 <8.0.0

  babel-preset-current-node-syntax@1.1.0:
    resolution: {integrity: sha512-ldYss8SbBlWva1bs28q78Ju5Zq1F+8BrqBZZ0VFhLBvhh6lCpC2o3gDJi/5DRLs9FgYZCnmPYIVFU4lRXCkyUw==}
    peerDependencies:
      '@babel/core': ^7.0.0

  babel-preset-jest@27.5.1:
    resolution: {integrity: sha512-Nptf2FzlPCWYuJg41HBqXVT8ym6bXOevuCTbhxlUpjwtysGaIWFvDEjp4y+G7fl13FgOdjs7P/DmErqH7da0Ag==}
    engines: {node: ^10.13.0 || ^12.13.0 || ^14.15.0 || >=15.0.0}
    peerDependencies:
      '@babel/core': ^7.0.0

  babel-preset-jest@29.6.3:
    resolution: {integrity: sha512-0B3bhxR6snWXJZtR/RliHTDPRgn1sNHOR0yVtq/IiQFyuOVjFS+wuio/R4gSNkyYmKmJB4wGZv2NZanmKmTnNA==}
    engines: {node: ^14.15.0 || ^16.10.0 || >=18.0.0}
    peerDependencies:
      '@babel/core': ^7.0.0

  balanced-match@1.0.2:
    resolution: {integrity: sha512-3oSeUO0TMV67hN1AmbXsK4yaqU7tjiHlbxRDZOpH0KW9+CeX4bRAaX0Anxt0tx2MrpRpWwQaPwIlISEJhYU5Pw==}

  binary-extensions@2.3.0:
    resolution: {integrity: sha512-Ceh+7ox5qe7LJuLHoY0feh3pHuUDHAcRUeyL2VYghZwfpkNIy/+8Ocg0a3UuSoYzavmylwuLWQOf3hl0jjMMIw==}
    engines: {node: '>=8'}

  body-parser@1.20.3:
    resolution: {integrity: sha512-7rAxByjUMqQ3/bHJy7D6OGXvx/MMc4IqBn/X0fcM1QUcAItpZrBEYhWGem+tzXH90c+G01ypMcYJBO9Y30203g==}
    engines: {node: '>= 0.8', npm: 1.2.8000 || >= 1.4.16}

  brace-expansion@1.1.11:
    resolution: {integrity: sha512-iCuPHDFgrHX7H2vEI/5xpz07zSHB00TpugqhmYtVmMO6518mCuRMoOYFldEBl0g187ufozdaHgWKcYFb61qGiA==}

  brace-expansion@2.0.1:
    resolution: {integrity: sha512-XnAIvQ8eM+kC6aULx6wuQiwVsnzsi9d3WxzV3FpWTGA19F621kwdbsAcFKXgKUHZWsy+mY6iL1sHTxWEFCytDA==}

  braces@3.0.3:
    resolution: {integrity: sha512-yQbXgO/OSZVD2IsiLlro+7Hf6Q18EJrKSEsdoMzKePKXct3gvD8oLcOQdIzGupr5Fj+EDe8gO/lxc1BzfMpxvA==}
    engines: {node: '>=8'}

  browserslist@4.23.3:
    resolution: {integrity: sha512-btwCFJVjI4YWDNfau8RhZ+B1Q/VLoUITrm3RlP6y1tYGWIOa+InuYiRGXUBXo8nA1qKmHMyLB/iVQg5TT4eFoA==}
    engines: {node: ^6 || ^7 || ^8 || ^9 || ^10 || ^11 || ^12 || >=13.7}
    hasBin: true

  bs-logger@0.2.6:
    resolution: {integrity: sha512-pd8DCoxmbgc7hyPKOvxtqNcjYoOsABPQdcCUjGp3d42VR2CX1ORhk2A87oqqu5R1kk+76nsxZupkmyd+MVtCog==}
    engines: {node: '>= 6'}

  bser@2.1.1:
    resolution: {integrity: sha512-gQxTNE/GAfIIrmHLUE3oJyp5FO6HRBfhjnw4/wMmA63ZGDJnWBmgY/lyQBpnDUkGmAhbSe39tx2d/iTOAfglwQ==}

  buffer-from@1.1.2:
    resolution: {integrity: sha512-E+XQCRwSbaaiChtv6k6Dwgc+bx+Bs6vuKJHHl5kox/BaKbhiXzqQOwK4cO22yElGp2OCmjwVhT3HmxgyPGnJfQ==}

  bytes@3.1.2:
    resolution: {integrity: sha512-/Nf7TyzTx6S3yRJObOAV7956r8cr2+Oj8AC5dt8wSP3BQAoeX58NoHyCU8P8zGkNXStjTSi6fzO6F0pBdcYbEg==}
    engines: {node: '>= 0.8'}

  call-bind@1.0.7:
    resolution: {integrity: sha512-GHTSNSYICQ7scH7sZ+M2rFopRoLh8t2bLSW6BbgrtLsahOIB5iyAVJf9GjWK3cYTDaMj4XdBpM1cA6pIS0Kv2w==}
    engines: {node: '>= 0.4'}

  callsites@3.1.0:
    resolution: {integrity: sha512-P8BjAsXvZS+VIDUI11hHCQEv74YT67YUi5JJFNWIqL235sBmjX4+qx9Muvls5ivyNENctx46xQLQ3aTuE7ssaQ==}
    engines: {node: '>=6'}

  camelcase@5.3.1:
    resolution: {integrity: sha512-L28STB170nwWS63UjtlEOE3dldQApaJXZkOI1uMFfzf3rRuPegHaHesyee+YxQ+W6SvRDQV6UrdOdRiR153wJg==}
    engines: {node: '>=6'}

  camelcase@6.3.0:
    resolution: {integrity: sha512-Gmy6FhYlCY7uOElZUSbxo2UCDH8owEk996gkbrpsgGtrJLM3J7jGxl9Ic7Qwwj4ivOE5AWZWRMecDdF7hqGjFA==}
    engines: {node: '>=10'}

  caniuse-lite@1.0.30001658:
    resolution: {integrity: sha512-N2YVqWbJELVdrnsW5p+apoQyYt51aBMSsBZki1XZEfeBCexcM/sf4xiAHcXQBkuOwJBXtWF7aW1sYX6tKebPHw==}

  chalk@2.4.2:
    resolution: {integrity: sha512-Mti+f9lpJNcwF4tWV8/OrTTtF1gZi+f8FqlyAdouralcFWFQWF2+NgCHShjkCb+IFBLq9buZwE1xckQU4peSuQ==}
    engines: {node: '>=4'}

  chalk@4.1.2:
    resolution: {integrity: sha512-oKnbhFyRIXpUuez8iBMmyEa4nbj4IOQyuhc/wy9kY7/WVPcwIO9VA668Pu8RkO7+0G76SLROeyw9CpQ061i4mA==}
    engines: {node: '>=10'}

  char-regex@1.0.2:
    resolution: {integrity: sha512-kWWXztvZ5SBQV+eRgKFeh8q5sLuZY2+8WUIzlxWVTg+oGwY14qylx1KbKzHd8P6ZYkAg0xyIDU9JMHhyJMZ1jw==}
    engines: {node: '>=10'}

  chokidar@3.6.0:
    resolution: {integrity: sha512-7VT13fmjotKpGipCW9JEQAusEPE+Ei8nl6/g4FBAmIm0GOOLMua9NDDo/DWp0ZAxCr3cPq5ZpBqmPAQgDda2Pw==}
    engines: {node: '>= 8.10.0'}

  ci-info@3.9.0:
    resolution: {integrity: sha512-NIxF55hv4nSqQswkAeiOi1r83xy8JldOFDTWiug55KBu9Jnblncd2U6ViHmYgHf01TPZS77NJBhBMKdWj9HQMQ==}
    engines: {node: '>=8'}

  cjs-module-lexer@1.4.1:
    resolution: {integrity: sha512-cuSVIHi9/9E/+821Qjdvngor+xpnlwnuwIyZOaLmHBVdXL+gP+I6QQB9VkO7RI77YIcTV+S1W9AreJ5eN63JBA==}

  cliui@8.0.1:
    resolution: {integrity: sha512-BSeNnyus75C4//NQ9gQt1/csTXyo/8Sb+afLAkzAptFuMsod9HFokGNudZpi/oQV73hnVK+sR+5PVRMd+Dr7YQ==}
    engines: {node: '>=12'}

  co@4.6.0:
    resolution: {integrity: sha512-QVb0dM5HvG+uaxitm8wONl7jltx8dqhfU33DcqtOZcLSVIKSDDLDi7+0LbAKiyI8hD9u42m2YxXSkMGWThaecQ==}
    engines: {iojs: '>= 1.0.0', node: '>= 0.12.0'}

  collect-v8-coverage@1.0.2:
    resolution: {integrity: sha512-lHl4d5/ONEbLlJvaJNtsF/Lz+WvB07u2ycqTYbdrq7UypDXailES4valYb2eWiJFxZlVmpGekfqoxQhzyFdT4Q==}

  color-convert@1.9.3:
    resolution: {integrity: sha512-QfAUtd+vFdAtFQcC8CCyYt1fYWxSqAiK2cSD6zDB8N3cpsEBAvRxp9zOGg6G/SHHJYAT88/az/IuDGALsNVbGg==}

  color-convert@2.0.1:
    resolution: {integrity: sha512-RRECPsj7iu/xb5oKYcsFHSppFNnsj/52OVTRKb4zP5onXwVF3zVmmToNcOfGC+CRDpfK/U584fMg38ZHCaElKQ==}
    engines: {node: '>=7.0.0'}

  color-name@1.1.3:
    resolution: {integrity: sha512-72fSenhMw2HZMTVHeCA9KCmpEIbzWiQsjN+BHcBbS9vr1mtt+vJjPdksIBNUmKAW8TFUDPJK5SUU3QhE9NEXDw==}

  color-name@1.1.4:
    resolution: {integrity: sha512-dOy+3AuW3a2wNbZHIuMZpTcgjGuLU/uBL/ubcZF9OXbDo8ff4O8yVp5Bf0efS8uEoYo5q4Fx7dY9OgQGXgAsQA==}

  combined-stream@1.0.8:
    resolution: {integrity: sha512-FQN4MRfuJeHf7cBbBMJFXhKSDq+2kAArBlmRBvcvFE5BB1HZKXtSFASDhdlz9zOYwxh8lDdnvmMOe/+5cdoEdg==}
    engines: {node: '>= 0.8'}

  commander@6.2.1:
    resolution: {integrity: sha512-U7VdrJFnJgo4xjrHpTzu0yrHPGImdsmD95ZlgYSEajAn2JKzDhDTPG9kBTefmObL2w/ngeZnilk+OV9CG3d7UA==}
    engines: {node: '>= 6'}

  concat-map@0.0.1:
    resolution: {integrity: sha512-/Srv4dswyQNBfohGpz9o6Yb3Gz3SrUDqBH5rTuhGR7ahtlbYKnVxw2bCFMRljaA7EXHaXZ8wsHdodFvbkhKmqg==}

  content-disposition@0.5.4:
    resolution: {integrity: sha512-FveZTNuGw04cxlAiWbzi6zTAL/lhehaWbTtgluJh4/E95DqMwTmha3KZN1aAWA8cFIhHzMZUvLevkw5Rqk+tSQ==}
    engines: {node: '>= 0.6'}

  content-type@1.0.5:
    resolution: {integrity: sha512-nTjqfcBFEipKdXCv4YDQWCfmcLZKm81ldF0pAopTvyrFGVbcR6P/VAAd5G7N+0tTr8QqiU0tFadD6FK4NtJwOA==}
    engines: {node: '>= 0.6'}

  convert-source-map@1.9.0:
    resolution: {integrity: sha512-ASFBup0Mz1uyiIjANan1jzLQami9z1PoYSZCiiYW2FczPbenXc45FZdBZLzOT+r6+iciuEModtmCti+hjaAk0A==}

  convert-source-map@2.0.0:
    resolution: {integrity: sha512-Kvp459HrV2FEJ1CAsi1Ku+MY3kasH19TFykTz2xWmMeq6bk2NU3XXvfJ+Q61m0xktWwt+1HSYf3JZsTms3aRJg==}

  cookie-signature@1.0.6:
    resolution: {integrity: sha512-QADzlaHc8icV8I7vbaJXJwod9HWYp8uCqf1xa4OfNu1T7JVxQIrUgOWtHdNDtPiywmFbiS12VjotIXLrKM3orQ==}

  cookie@0.6.0:
    resolution: {integrity: sha512-U71cyTamuh1CRNCfpGY6to28lxvNwPG4Guz/EVjgf3Jmzv0vlDp1atT9eS5dDjMYHucpHbWns6Lwf3BKz6svdw==}
    engines: {node: '>= 0.6'}

  core-js-compat@3.38.1:
    resolution: {integrity: sha512-JRH6gfXxGmrzF3tZ57lFx97YARxCXPaMzPo6jELZhv88pBH5VXpQ+y0znKGlFnzuaihqhLbefxSJxWJMPtfDzw==}

  create-jest@29.7.0:
    resolution: {integrity: sha512-Adz2bdH0Vq3F53KEMJOoftQFutWCukm6J24wbPWRO4k1kMY7gS7ds/uoJkNuV8wDCtWWnuwGcJwpWcih+zEW1Q==}
    engines: {node: ^14.15.0 || ^16.10.0 || >=18.0.0}
    hasBin: true

  cross-spawn@7.0.3:
    resolution: {integrity: sha512-iRDPJKUPVEND7dHPO8rkbOnPpyDygcDFtWjpeWNCgy8WP2rXcxXL8TskReQl6OrB2G7+UJrags1q15Fudc7G6w==}
    engines: {node: '>= 8'}

  cssom@0.3.8:
    resolution: {integrity: sha512-b0tGHbfegbhPJpxpiBPU2sCkigAqtM9O121le6bbOlgyV+NyGyCmVfJ6QW9eRjz8CpNfWEOYBIMIGRYkLwsIYg==}

  cssom@0.5.0:
    resolution: {integrity: sha512-iKuQcq+NdHqlAcwUY0o/HL69XQrUaQdMjmStJ8JFmUaiiQErlhrmuigkg/CU4E2J0IyUKUrMAgl36TvN67MqTw==}

  cssstyle@2.3.0:
    resolution: {integrity: sha512-AZL67abkUzIuvcHqk7c09cezpGNcxUxU4Ioi/05xHk4DQeTkWmGYftIE6ctU6AEt+Gn4n1lDStOtj7FKycP71A==}
    engines: {node: '>=8'}

  d3-array@3.2.4:
    resolution: {integrity: sha512-tdQAmyA18i4J7wprpYq8ClcxZy3SC31QMeByyCFyRt7BVHdREQZ5lpzoe5mFEYZUWe+oq8HBvk9JjpibyEV4Jg==}
    engines: {node: '>=12'}

  d3-binarytree@1.0.2:
    resolution: {integrity: sha512-cElUNH+sHu95L04m92pG73t2MEJXKu+GeKUN1TJkFsu93E5W8E9Sc3kHEGJKgenGvj19m6upSn2EunvMgMD2Yw==}

  d3-color@3.1.0:
    resolution: {integrity: sha512-zg/chbXyeBtMQ1LbD/WSoW2DpC3I0mpmPdW+ynRTj/x2DAWYrIY7qeZIHidozwV24m4iavr15lNwIwLxRmOxhA==}
    engines: {node: '>=12'}

  d3-dispatch@3.0.1:
    resolution: {integrity: sha512-rzUyPU/S7rwUflMyLc1ETDeBj0NRuHKKAcvukozwhshr6g6c5d8zh4c2gQjY2bZ0dXeGLWc1PF174P2tVvKhfg==}
    engines: {node: '>=12'}

  d3-force-3d@3.0.5:
    resolution: {integrity: sha512-tdwhAhoTYZY/a6eo9nR7HP3xSW/C6XvJTbeRpR92nlPzH6OiE+4MliN9feuSFd0tPtEUo+191qOhCTWx3NYifg==}
    engines: {node: '>=12'}

  d3-format@3.1.0:
    resolution: {integrity: sha512-YyUI6AEuY/Wpt8KWLgZHsIU86atmikuoOmCfommt0LYHiQSPjvX2AcFc38PX0CBpr2RCyZhjex+NS/LPOv6YqA==}
    engines: {node: '>=12'}

  d3-interpolate@3.0.1:
    resolution: {integrity: sha512-3bYs1rOD33uo8aqJfKP3JWPAibgw8Zm2+L9vBKEHJ2Rg+viTR7o5Mmv5mZcieN+FRYaAOWX5SJATX6k1PWz72g==}
    engines: {node: '>=12'}

  d3-octree@1.0.2:
    resolution: {integrity: sha512-Qxg4oirJrNXauiuC94uKMbgxwnhdda9xRLl9ihq45srlJ4Ga3CSgqGcAL8iW7N5CIv4Oz8x3E734ulxyvHPvwA==}

  d3-quadtree@3.0.1:
    resolution: {integrity: sha512-04xDrxQTDTCFwP5H6hRhsRcb9xxv2RzkcsygFzmkSIOJy3PeRJP7sNk3VRIbKXcog561P9oU0/rVH6vDROAgUw==}
    engines: {node: '>=12'}

  d3-scale-chromatic@3.1.0:
    resolution: {integrity: sha512-A3s5PWiZ9YCXFye1o246KoscMWqf8BsD9eRiJ3He7C9OBaxKhAd5TFCdEx/7VbKtxxTsu//1mMJFrEt572cEyQ==}
    engines: {node: '>=12'}

  d3-scale@4.0.2:
    resolution: {integrity: sha512-GZW464g1SH7ag3Y7hXjf8RoUuAFIqklOAq3MRl4OaWabTFJY9PN/E1YklhXLh+OQ3fM9yS2nOkCoS+WLZ6kvxQ==}
    engines: {node: '>=12'}

  d3-time-format@4.1.0:
    resolution: {integrity: sha512-dJxPBlzC7NugB2PDLwo9Q8JiTR3M3e4/XANkreKSUxF8vvXKqm1Yfq4Q5dl8budlunRVlUUaDUgFt7eA8D6NLg==}
    engines: {node: '>=12'}

  d3-time@3.1.0:
    resolution: {integrity: sha512-VqKjzBLejbSMT4IgbmVgDjpkYrNWUYJnbCGo874u7MMKIWsILRX+OpX/gTk8MqjpT1A/c6HY2dCA77ZN0lkQ2Q==}
    engines: {node: '>=12'}

  d3-timer@3.0.1:
    resolution: {integrity: sha512-ndfJ/JxxMd3nw31uyKoY2naivF+r29V+Lc0svZxe1JvvIRmi8hUsrMvdOwgS1o6uBHmiz91geQ0ylPP0aj1VUA==}
    engines: {node: '>=12'}

  data-joint@1.3.1:
    resolution: {integrity: sha512-tMK0m4OVGqiA3zkn8JmO6YAqD8UwJqIAx4AAwFl1SKTtKAqcXePuT+n2aayiX9uITtlN3DFtKKTOxJRUc2+HvQ==}
    engines: {node: '>=12'}

  data-urls@3.0.2:
    resolution: {integrity: sha512-Jy/tj3ldjZJo63sVAvg6LHt2mHvl4V6AgRAmNDtLdm7faqtsx+aJG42rsyCo9JCoRVKwPFzKlIPx3DIibwSIaQ==}
    engines: {node: '>=12'}

  debug@2.6.9:
    resolution: {integrity: sha512-bC7ElrdJaJnPbAP+1EotYvqZsb3ecl5wi6Bfi6BJTUcNowp6cvspg0jXznRTKDjm/E7AdgFBVeAPVMNcKGsHMA==}
    peerDependencies:
      supports-color: '*'
    peerDependenciesMeta:
      supports-color:
        optional: true

  debug@4.3.7:
    resolution: {integrity: sha512-Er2nc/H7RrMXZBFCEim6TCmMk02Z8vLC2Rbi1KEBggpo0fS6l0S1nnapwmIi3yW/+GOJap1Krg4w0Hg80oCqgQ==}
    engines: {node: '>=6.0'}
    peerDependencies:
      supports-color: '*'
    peerDependenciesMeta:
      supports-color:
        optional: true

  decimal.js@10.4.3:
    resolution: {integrity: sha512-VBBaLc1MgL5XpzgIP7ny5Z6Nx3UrRkIViUkPUdtl9aya5amy3De1gsUUSB1g3+3sExYNjCAsAznmukyxCb1GRA==}

  dedent@1.5.3:
    resolution: {integrity: sha512-NHQtfOOW68WD8lgypbLA5oT+Bt0xXJhiYvoR6SmmNXZfpzOGXwdKWmcwG8N7PwVVWV3eF/68nmD9BaJSsTBhyQ==}
    peerDependencies:
      babel-plugin-macros: ^3.1.0
    peerDependenciesMeta:
      babel-plugin-macros:
        optional: true

  deepmerge@4.3.1:
    resolution: {integrity: sha512-3sUqbMEc77XqpdNO7FRyRog+eW3ph+GYCbj+rK+uYyRMuwsVy0rMiVtPn+QJlKFvWP/1PYpapqYn0Me2knFn+A==}
    engines: {node: '>=0.10.0'}

  define-data-property@1.1.4:
    resolution: {integrity: sha512-rBMvIzlpA8v6E+SJZoo++HAYqsLrkg7MSfIinMPFhmkorw7X+dOXVJQs+QT69zGkzMyfDnIMN2Wid1+NbL3T+A==}
    engines: {node: '>= 0.4'}

  define-properties@1.2.1:
    resolution: {integrity: sha512-8QmQKqEASLd5nx0U1B1okLElbUuuttJ/AnYmRXbbbGDWh6uS208EjD4Xqq/I9wK7u0v6O08XhTWnt5XtEbR6Dg==}
    engines: {node: '>= 0.4'}

  delayed-stream@1.0.0:
    resolution: {integrity: sha512-ZySD7Nf91aLB0RxL4KGrKHBXl7Eds1DAmEdcoVawXnLD7SDhpNgtuII2aAkg7a7QS41jxPSZ17p4VdGnMHk3MQ==}
    engines: {node: '>=0.4.0'}

  depd@2.0.0:
    resolution: {integrity: sha512-g7nH6P6dyDioJogAAGprGpCtVImJhpPk/roCzdb3fIh61/s/nPsfR6onyMwkCAR/OlC3yBC0lESvUoQEAssIrw==}
    engines: {node: '>= 0.8'}

  destroy@1.2.0:
    resolution: {integrity: sha512-2sJGJTaXIIaR1w4iJSNoN0hnMY7Gpc/n8D4qSCJw8QqFWXf7cuAgnEHxBpweaVcPevC2l3KpjYCx3NypQQgaJg==}
    engines: {node: '>= 0.8', npm: 1.2.8000 || >= 1.4.16}

  detect-newline@3.1.0:
    resolution: {integrity: sha512-TLz+x/vEXm/Y7P7wn1EJFNLxYpUD4TgMosxY6fAVJUnJMbupHBOncxyWUG9OpTaH9EBD7uFI5LfEgmMOc54DsA==}
    engines: {node: '>=8'}

  diff-sequences@29.6.3:
    resolution: {integrity: sha512-EjePK1srD3P08o2j4f0ExnylqRs5B9tJjcp9t1krH2qRi8CCdsYfwe9JgSLurFBWwq4uOlipzfk5fHNvwFKr8Q==}
    engines: {node: ^14.15.0 || ^16.10.0 || >=18.0.0}

  domexception@4.0.0:
    resolution: {integrity: sha512-A2is4PLG+eeSfoTMA95/s4pvAoSo2mKtiM5jlHkAVewmiO8ISFTFKZjH7UAM1Atli/OT/7JHOrJRJiMKUZKYBw==}
    engines: {node: '>=12'}
    deprecated: Use your platform's native DOMException instead

  ee-first@1.1.1:
    resolution: {integrity: sha512-WMwm9LhRUo+WUaRN+vRuETqG89IgZphVSNkdFgeb6sS/E4OrDIN7t48CAewSHXc6C8lefD8KKfr5vY61brQlow==}

  ejs@3.1.10:
    resolution: {integrity: sha512-UeJmFfOrAQS8OJWPZ4qtgHyWExa088/MtK5UEyoJGFH67cDEXkZSviOiKRCZ4Xij0zxI3JECgYs3oKx+AizQBA==}
    engines: {node: '>=0.10.0'}
    hasBin: true

  electron-to-chromium@1.5.18:
    resolution: {integrity: sha512-1OfuVACu+zKlmjsNdcJuVQuVE61sZOLbNM4JAQ1Rvh6EOj0/EUKhMJjRH73InPlXSh8HIJk1cVZ8pyOV/FMdUQ==}

  emittery@0.13.1:
    resolution: {integrity: sha512-DeWwawk6r5yR9jFgnDKYt4sLS0LmHJJi3ZOnb5/JdbYwj3nW+FxQnHIjhBKz8YLC7oRNPVM9NQ47I3CVx34eqQ==}
    engines: {node: '>=12'}

  emoji-regex@8.0.0:
    resolution: {integrity: sha512-MSjYzcWNOA0ewAHpz0MxpYFvwg6yjy1NG3xteoqz644VCo/RPgnr1/GGt+ic3iJTzQ8Eu3TdM14SawnVUmGE6A==}

  encodeurl@1.0.2:
    resolution: {integrity: sha512-TPJXq8JqFaVYm2CWmPvnP2Iyo4ZSM7/QKcSmuMLDObfpH5fi7RUGmd/rTDf+rut/saiDiQEeVTNgAmJEdAOx0w==}
    engines: {node: '>= 0.8'}

  encodeurl@2.0.0:
    resolution: {integrity: sha512-Q0n9HRi4m6JuGIV1eFlmvJB7ZEVxu93IrMyiMsGC0lrMJMWzRgx6WGquyfQgZVb31vhGgXnfmPNNXmxnOkRBrg==}
    engines: {node: '>= 0.8'}

  entities@4.5.0:
    resolution: {integrity: sha512-V0hjH4dGPh9Ao5p0MoRY6BVqtwCjhz6vI5LT8AJ55H+4g9/4vbHx1I54fS0XuclLhDHArPQCiMjDxjaL8fPxhw==}
    engines: {node: '>=0.12'}

  error-ex@1.3.2:
    resolution: {integrity: sha512-7dFHNmqeFSEt2ZBsCriorKnn3Z2pj+fd9kmI6QoWw4//DL+icEBfc0U7qJCisqrTsKTjw4fNFy2pW9OqStD84g==}

  es-define-property@1.0.0:
    resolution: {integrity: sha512-jxayLKShrEqqzJ0eumQbVhTYQM27CfT1T35+gCgDFoL82JLsXqTJ76zv6A0YLOgEnLUMvLzsDsGIrl8NFpT2gQ==}
    engines: {node: '>= 0.4'}

  es-errors@1.3.0:
    resolution: {integrity: sha512-Zf5H2Kxt2xjTvbJvP2ZWLEICxA6j+hAmMzIlypy4xcBg1vKVnx89Wy0GbS+kf5cwCVFFzdCFh2XSCFNULS6csw==}
    engines: {node: '>= 0.4'}

  escalade@3.2.0:
    resolution: {integrity: sha512-WUj2qlxaQtO4g6Pq5c29GTcWGDyd8itL8zTlipgECz3JesAiiOKotd8JU6otB3PACgG6xkJUyVhboMS+bje/jA==}
    engines: {node: '>=6'}

  escape-html@1.0.3:
    resolution: {integrity: sha512-NiSupZ4OeuGwr68lGIeym/ksIZMJodUGOSCZ/FSnTxcrekbvqrgdUxlJOMpijaKZVjAJrWrGs/6Jy8OMuyj9ow==}

  escape-string-regexp@1.0.5:
    resolution: {integrity: sha512-vbRorB5FUQWvla16U8R/qgaFIya2qGzwDrNmCZuYKrbdSUMG6I1ZCGQRefkRVhuOkIGVne7BQ35DSfo1qvJqFg==}
    engines: {node: '>=0.8.0'}

  escape-string-regexp@2.0.0:
    resolution: {integrity: sha512-UpzcLCXolUWcNu5HtVMHYdXJjArjsF9C0aNnquZYY4uW/Vu0miy5YoWvbV345HauVvcAUnpRuhMMcqTcGOY2+w==}
    engines: {node: '>=8'}

  escodegen@2.1.0:
    resolution: {integrity: sha512-2NlIDTwUWJN0mRPQOdtQBzbUHvdGY2P1VXSyU83Q3xKxM7WHX2Ql8dKq782Q9TgQUNOLEzEYu9bzLNj1q88I5w==}
    engines: {node: '>=6.0'}
    hasBin: true

  esprima@4.0.1:
    resolution: {integrity: sha512-eGuFFw7Upda+g4p+QHvnW0RyTX/SVeJBDM/gCtMARO0cLuT2HcEKnTPvhjV6aGeqrCB/sbNop0Kszm0jsaWU4A==}
    engines: {node: '>=4'}
    hasBin: true

  estraverse@5.3.0:
    resolution: {integrity: sha512-MMdARuVEQziNTeJD8DgMqmhwR11BRQ/cBP+pLtYdSTnf3MIO8fFeiINEbX36ZdNlfU/7A9f3gUw49B3oQsvwBA==}
    engines: {node: '>=4.0'}

  esutils@2.0.3:
    resolution: {integrity: sha512-kVscqXk4OCp68SZ0dkgEKVi6/8ij300KBWTJq32P/dYeWTSwK41WyTxalN1eRmA5Z9UU/LX9D7FWSmV9SAYx6g==}
    engines: {node: '>=0.10.0'}

  etag@1.8.1:
    resolution: {integrity: sha512-aIL5Fx7mawVa300al2BnEE4iNvo1qETxLrPI/o05L7z6go7fCw1J6EQmbK4FmJ2AS7kgVF/KEZWufBfdClMcPg==}
    engines: {node: '>= 0.6'}

  execa@5.1.1:
    resolution: {integrity: sha512-8uSpZZocAZRBAPIEINJj3Lo9HyGitllczc27Eh5YYojjMFMn8yHMDMaUHE2Jqfq05D/wucwI4JGURyXt1vchyg==}
    engines: {node: '>=10'}

  exit@0.1.2:
    resolution: {integrity: sha512-Zk/eNKV2zbjpKzrsQ+n1G6poVbErQxJ0LBOJXaKZ1EViLzH+hrLu9cdXI4zw9dBQJslwBEpbQ2P1oS7nDxs6jQ==}
    engines: {node: '>= 0.8.0'}

  expect@29.7.0:
    resolution: {integrity: sha512-2Zks0hf1VLFYI1kbh0I5jP3KHHyCHpkfyHBzsSXRFgl/Bg9mWYfMW8oD+PdMPlEwy5HNsR9JutYy6pMeOh61nw==}
    engines: {node: ^14.15.0 || ^16.10.0 || >=18.0.0}

  express@4.21.0:
    resolution: {integrity: sha512-VqcNGcj/Id5ZT1LZ/cfihi3ttTn+NJmkli2eZADigjq29qTlWi/hAQ43t/VLPq8+UX06FCEx3ByOYet6ZFblng==}
    engines: {node: '>= 0.10.0'}

  fast-json-stable-stringify@2.1.0:
    resolution: {integrity: sha512-lhd/wF+Lk98HZoTCtlVraHtfh5XYijIjalXck7saUtuanSDyLMxnHhSXEDJqHxD7msR8D0uCmqlkwjCV8xvwHw==}

  fb-watchman@2.0.2:
    resolution: {integrity: sha512-p5161BqbuCaSnB8jIbzQHOlpgsPmK5rJVDfDKO91Axs5NC1uu3HRQm6wt9cd9/+GtQQIO53JdGXXoyDpTAsgYA==}

  filelist@1.0.4:
    resolution: {integrity: sha512-w1cEuf3S+DrLCQL7ET6kz+gmlJdbq9J7yXCSjK/OZCPA+qEN1WyF4ZAf0YYJa4/shHJra2t/d/r8SV4Ji+x+8Q==}

  fill-range@7.1.1:
    resolution: {integrity: sha512-YsGpe3WHLK8ZYi4tWDg2Jy3ebRz2rXowDxnld4bkQB00cc/1Zw9AWnC0i9ztDJitivtQvaI9KaLyKrc+hBW0yg==}
    engines: {node: '>=8'}

  finalhandler@1.3.1:
    resolution: {integrity: sha512-6BN9trH7bp3qvnrRyzsBz+g3lZxTNZTbVO2EV1CS0WIcDbawYVdYvGflME/9QP0h0pYlCDBCTjYa9nZzMDpyxQ==}
    engines: {node: '>= 0.8'}

  find-up@4.1.0:
    resolution: {integrity: sha512-PpOwAdQ/YlXQ2vj8a3h8IipDuYRi3wceVQQGYWxNINccq40Anw7BlsEXCMbt1Zt+OLA6Fq9suIpIWD0OsnISlw==}
    engines: {node: '>=8'}

  form-data@4.0.0:
    resolution: {integrity: sha512-ETEklSGi5t0QMZuiXoA/Q6vcnxcLQP5vdugSpuAyi6SVGi2clPPp+xgEhuMaHC+zGgn31Kd235W35f7Hykkaww==}
    engines: {node: '>= 6'}

  forwarded@0.2.0:
    resolution: {integrity: sha512-buRG0fpBtRHSTCOASe6hD258tEubFoRLb4ZNA6NxMVHNw2gOcwHo9wyablzMzOA5z9xA9L1KNjk/Nt6MT9aYow==}
    engines: {node: '>= 0.6'}

  fresh@0.5.2:
    resolution: {integrity: sha512-zJ2mQYM18rEFOudeV4GShTGIQ7RbzA7ozbU9I/XBpm7kqgMywgmylMwXHxZJmkVoYkna9d2pVXVXPdYTP9ej8Q==}
    engines: {node: '>= 0.6'}

  fs-readdir-recursive@1.1.0:
    resolution: {integrity: sha512-GNanXlVr2pf02+sPN40XN8HG+ePaNcvM0q5mZBd668Obwb0yD5GiUbZOFgwn8kGMY6I3mdyDJzieUy3PTYyTRA==}

  fs.realpath@1.0.0:
    resolution: {integrity: sha512-OO0pH2lK6a0hZnAdau5ItzHPI6pUlvI7jMVnxUQRtw4owF2wk8lOSabtGDCTP4Ggrg2MbGnWO9X8K1t4+fGMDw==}

  fsevents@2.3.3:
    resolution: {integrity: sha512-5xoDfX+fL7faATnagmWPpbFtwh/R77WmMMqqHGS65C3vvB0YHrgF+B1YmZ3441tMj5n63k0212XNoJwzlhffQw==}
    engines: {node: ^8.16.0 || ^10.6.0 || >=11.0.0}
    os: [darwin]

  function-bind@1.1.2:
    resolution: {integrity: sha512-7XHNxH7qX9xG5mIwxkhumTox/MIRNcOgDrxWsMt2pAr23WHp6MrRlN7FBSFpCpr+oVO0F744iUgR82nJMfG2SA==}

  gensync@1.0.0-beta.2:
    resolution: {integrity: sha512-3hN7NaskYvMDLQY55gnW3NQ+mesEAepTqlg+VEbj7zzqEMBVNhzcGYYeqFo/TlYz6eQiFcp1HcsCZO+nGgS8zg==}
    engines: {node: '>=6.9.0'}

  get-caller-file@2.0.5:
    resolution: {integrity: sha512-DyFP3BM/3YHTQOCUL/w0OZHR0lpKeGrxotcHWcqNEdnltqFwXVfhEBQ94eIo34AfQpo0rGki4cyIiftY06h2Fg==}
    engines: {node: 6.* || 8.* || >= 10.*}

  get-intrinsic@1.2.4:
    resolution: {integrity: sha512-5uYhsJH8VJBTv7oslg4BznJYhDoRI6waYCxMmCdnTrcCrHA/fCFKoTFz2JKKE0HdDFUF7/oQuhzumXJK7paBRQ==}
    engines: {node: '>= 0.4'}

  get-package-type@0.1.0:
    resolution: {integrity: sha512-pjzuKtY64GYfWizNAJ0fr9VqttZkNiK2iS430LtIHzjBEr6bX8Am2zm4sW4Ro5wjWW5cAlRL1qAMTcXbjNAO2Q==}
    engines: {node: '>=8.0.0'}

  get-stream@6.0.1:
    resolution: {integrity: sha512-ts6Wi+2j3jQjqi70w5AlN8DFnkSwC+MqmxEzdEALB2qXZYV3X/b1CTfgPLGJNMeAWxdPfU8FO1ms3NUfaHCPYg==}
    engines: {node: '>=10'}

  glob-parent@5.1.2:
    resolution: {integrity: sha512-AOIgSQCepiJYwP3ARnGx+5VnTu2HBYdzbGP45eLw1vr3zB3vZLeyed1sC9hnbcOc9/SrMyM5RPQrkGz4aS9Zow==}
    engines: {node: '>= 6'}

  glob@7.2.3:
    resolution: {integrity: sha512-nFR0zLpU2YCaRxwoCJvL6UvCH2JFyFVIvwTLsIf21AuHlMskA1hhTdk+LlYJtOlYt9v6dvszD2BGRqBL+iQK9Q==}
    deprecated: Glob versions prior to v9 are no longer supported

  globals@11.12.0:
    resolution: {integrity: sha512-WOBp/EEGUiIsJSp7wcv/y6MO+lV9UoncWqxuFfm8eBwzWNgyfBd6Gz+IeKQ9jCmyhoH99g15M3T+QaVHFjizVA==}
    engines: {node: '>=4'}

  gopd@1.0.1:
    resolution: {integrity: sha512-d65bNlIadxvpb/A2abVdlqKqV563juRnZ1Wtk6s1sIR8uNsXR70xqIzVqxVf1eTqDunwT2MkczEeaezCKTZhwA==}

  graceful-fs@4.2.11:
    resolution: {integrity: sha512-RbJ5/jmFcNNCcDV5o9eTnBLJ/HszWV0P73bc+Ff4nS/rJj+YaS6IGyiOL0VoBYX+l1Wrl3k63h/KrH+nhJ0XvQ==}

  has-flag@3.0.0:
    resolution: {integrity: sha512-sKJf1+ceQBr4SMkvQnBDNDtf4TXpVhVGateu0t918bl30FnbE2m4vNLX+VWe/dpjlb+HugGYzW7uQXH98HPEYw==}
    engines: {node: '>=4'}

  has-flag@4.0.0:
    resolution: {integrity: sha512-EykJT/Q1KjTWctppgIAgfSO0tKVuZUjhgMr17kqTumMl6Afv3EISleU7qZUzoXDFTAHTDC4NOoG/ZxU3EvlMPQ==}
    engines: {node: '>=8'}

  has-property-descriptors@1.0.2:
    resolution: {integrity: sha512-55JNKuIW+vq4Ke1BjOTjM2YctQIvCT7GFzHwmfZPGo5wnrgkid0YQtnAleFSqumZm4az3n2BS+erby5ipJdgrg==}

  has-proto@1.0.3:
    resolution: {integrity: sha512-SJ1amZAJUiZS+PhsVLf5tGydlaVB8EdFpaSO4gmiUKUOxk8qzn5AIy4ZeJUmh22znIdk/uMAUT2pl3FxzVUH+Q==}
    engines: {node: '>= 0.4'}

  has-symbols@1.0.3:
    resolution: {integrity: sha512-l3LCuF6MgDNwTDKkdYGEihYjt5pRPbEg46rtlmnSPlUbgmB8LOIrKJbYYFBSbnPaJexMKtiPO8hmeRjRz2Td+A==}
    engines: {node: '>= 0.4'}

  hasown@2.0.2:
    resolution: {integrity: sha512-0hJU9SCPvmMzIBdZFqNPXWa6dqh7WdH0cII9y+CyS8rG3nL48Bclra9HmKhVVUHyPWNH5Y7xDwAB7bfgSjkUMQ==}
    engines: {node: '>= 0.4'}

  html-encoding-sniffer@3.0.0:
    resolution: {integrity: sha512-oWv4T4yJ52iKrufjnyZPkrN0CH3QnrUqdB6In1g5Fe1mia8GmF36gnfNySxoZtxD5+NmYw1EElVXiBk93UeskA==}
    engines: {node: '>=12'}

  html-escaper@2.0.2:
    resolution: {integrity: sha512-H2iMtd0I4Mt5eYiapRdIDjp+XzelXQ0tFE4JS7YFwFevXXMmOp9myNrUvCg0D6ws8iqkRPBfKHgbwig1SmlLfg==}

  http-errors@2.0.0:
    resolution: {integrity: sha512-FtwrG/euBzaEjYeRqOgly7G0qviiXoJWnvEH2Z1plBdXgbyjv34pHTSb9zoeHMyDy33+DWy5Wt9Wo+TURtOYSQ==}
    engines: {node: '>= 0.8'}

  http-proxy-agent@5.0.0:
    resolution: {integrity: sha512-n2hY8YdoRE1i7r6M0w9DIw5GgZN0G25P8zLCRQ8rjXtTU3vsNFBI/vWK/UIeE6g5MUUz6avwAPXmL6Fy9D/90w==}
    engines: {node: '>= 6'}

  https-proxy-agent@5.0.1:
    resolution: {integrity: sha512-dFcAjpTQFgoLMzC2VwU+C/CbS7uRL0lWmxDITmqm7C+7F0Odmj6s9l6alZc6AELXhrnggM2CeWSXHGOdX2YtwA==}
    engines: {node: '>= 6'}

  human-signals@2.1.0:
    resolution: {integrity: sha512-B4FFZ6q/T2jhhksgkbEW3HBvWIfDW85snkQgawt07S7J5QXTk6BkNV+0yAeZrM5QpMAdYlocGoljn0sJ/WQkFw==}
    engines: {node: '>=10.17.0'}

  iconv-lite@0.4.24:
    resolution: {integrity: sha512-v3MXnZAcvnywkTUEZomIActle7RXXeedOR31wwl7VlyoXO4Qi9arvSenNQWne1TcRwhCL1HwLI21bEqdpj8/rA==}
    engines: {node: '>=0.10.0'}

  iconv-lite@0.6.3:
    resolution: {integrity: sha512-4fCk79wshMdzMp2rH06qWrJE4iolqLhCUH+OiuIgU++RB0+94NlDL81atO7GX55uUKueo0txHNtvEyI6D7WdMw==}
    engines: {node: '>=0.10.0'}

  import-local@3.2.0:
    resolution: {integrity: sha512-2SPlun1JUPWoM6t3F0dw0FkCF/jWY8kttcY4f599GLTSjh2OCuuhdTkJQsEcZzBqbXZGKMK2OqW1oZsjtf/gQA==}
    engines: {node: '>=8'}
    hasBin: true

  imurmurhash@0.1.4:
    resolution: {integrity: sha512-JmXMZ6wuvDmLiHEml9ykzqO6lwFbof0GG4IkcGaENdCRDDmMVnny7s5HsIgHCbaq0w2MyPhDqkhTUgS2LU2PHA==}
    engines: {node: '>=0.8.19'}

  index-array-by@1.4.2:
    resolution: {integrity: sha512-SP23P27OUKzXWEC/TOyWlwLviofQkCSCKONnc62eItjp69yCZZPqDQtr3Pw5gJDnPeUMqExmKydNZaJO0FU9pw==}
    engines: {node: '>=12'}

  inflight@1.0.6:
    resolution: {integrity: sha512-k92I/b08q4wvFscXCLvqfsHCrjrF7yiXsQuIVvVE7N82W3+aqpzuUdBbfhWcy/FZR3/4IgflMgKLOsvPDrGCJA==}
    deprecated: This module is not supported, and leaks memory. Do not use it. Check out lru-cache if you want a good and tested way to coalesce async requests by a key value, which is much more comprehensive and powerful.

  inherits@2.0.4:
    resolution: {integrity: sha512-k/vGaX4/Yla3WzyMCvTQOXYeIHvqOKtnqBduzTHpzpQZzAskKMhZ2K+EnBiSM9zGSoIFeMpXKxa4dYeZIQqewQ==}

  internmap@2.0.3:
    resolution: {integrity: sha512-5Hh7Y1wQbvY5ooGgPbDaL5iYLAPzMTUrjMulskHLH6wnv/A+1q5rgEaiuqEjB+oxGXIVZs1FF+R/KPN3ZSQYYg==}
    engines: {node: '>=12'}

  ipaddr.js@1.9.1:
    resolution: {integrity: sha512-0KI/607xoxSToH7GjN1FfSbLoU0+btTicjsQSWQlh/hZykN8KpmMf7uYwPW3R+akZ6R/w18ZlXSHBYXiYUPO3g==}
    engines: {node: '>= 0.10'}

  is-arrayish@0.2.1:
    resolution: {integrity: sha512-zz06S8t0ozoDXMG+ube26zeCTNXcKIPJZJi8hBrF4idCLms4CG9QtK7qBl1boi5ODzFpjswb5JPmHCbMpjaYzg==}

  is-binary-path@2.1.0:
    resolution: {integrity: sha512-ZMERYes6pDydyuGidse7OsHxtbI7WVeUEozgR/g7rd0xUimYNlvZRE/K2MgZTjWy725IfelLeVcEM97mmtRGXw==}
    engines: {node: '>=8'}

  is-core-module@2.15.1:
    resolution: {integrity: sha512-z0vtXSwucUJtANQWldhbtbt7BnL0vxiFjIdDLAatwhDYty2bad6s+rijD6Ri4YuYJubLzIJLUidCh09e1djEVQ==}
    engines: {node: '>= 0.4'}

  is-extglob@2.1.1:
    resolution: {integrity: sha512-SbKbANkN603Vi4jEZv49LeVJMn4yGwsbzZworEoyEiutsN3nJYdbO36zfhGJ6QEDpOZIFkDtnq5JRxmvl3jsoQ==}
    engines: {node: '>=0.10.0'}

  is-fullwidth-code-point@3.0.0:
    resolution: {integrity: sha512-zymm5+u+sCsSWyD9qNaejV3DFvhCKclKdizYaJUuHA83RLjb7nSuGnddCHGv0hk+KY7BMAlsWeK4Ueg6EV6XQg==}
    engines: {node: '>=8'}

  is-generator-fn@2.1.0:
    resolution: {integrity: sha512-cTIB4yPYL/Grw0EaSzASzg6bBy9gqCofvWN8okThAYIxKJZC+udlRAmGbM0XLeniEJSs8uEgHPGuHSe1XsOLSQ==}
    engines: {node: '>=6'}

  is-glob@4.0.3:
    resolution: {integrity: sha512-xelSayHH36ZgE7ZWhli7pW34hNbNl8Ojv5KVmkJD4hBdD3th8Tfk9vYasLM+mXWOZhFkgZfxhLSnrwRr4elSSg==}
    engines: {node: '>=0.10.0'}

  is-number@7.0.0:
    resolution: {integrity: sha512-41Cifkg6e8TylSpdtTpeLVMqvSBEVzTttHvERD741+pnZ8ANv0004MRL43QKPDlK9cGvNp6NZWZUBlbGXYxxng==}
    engines: {node: '>=0.12.0'}

  is-potential-custom-element-name@1.0.1:
    resolution: {integrity: sha512-bCYeRA2rVibKZd+s2625gGnGF/t7DSqDs4dP7CrLA1m7jKWz6pps0LpYLJN8Q64HtmPKJ1hrN3nzPNKFEKOUiQ==}

  is-stream@2.0.1:
    resolution: {integrity: sha512-hFoiJiTl63nn+kstHGBtewWSKnQLpyb155KHheA1l39uvtO9nWIop1p3udqPcUd/xbF1VLMO4n7OI6p7RbngDg==}
    engines: {node: '>=8'}

  is-typedarray@1.0.0:
    resolution: {integrity: sha512-cyA56iCMHAh5CdzjJIa4aohJyeO1YbwLi3Jc35MmRU6poroFjIGZzUzupGiRPOjgHg9TLu43xbpwXk523fMxKA==}

  isexe@2.0.0:
    resolution: {integrity: sha512-RHxMLp9lnKHGHRng9QFhRCMbYAcVpn69smSGcq3f36xjgVVWThj4qqLbTLlq7Ssj8B+fIQ1EuCEGI2lKsyQeIw==}

  istanbul-lib-coverage@3.2.2:
    resolution: {integrity: sha512-O8dpsF+r0WV/8MNRKfnmrtCWhuKjxrq2w+jpzBL5UZKTi2LeVWnWOmWRxFlesJONmc+wLAGvKQZEOanko0LFTg==}
    engines: {node: '>=8'}

  istanbul-lib-instrument@5.2.1:
    resolution: {integrity: sha512-pzqtp31nLv/XFOzXGuvhCb8qhjmTVo5vjVk19XE4CRlSWz0KoeJ3bw9XsA7nOp9YBf4qHjwBxkDzKcME/J29Yg==}
    engines: {node: '>=8'}

  istanbul-lib-instrument@6.0.3:
    resolution: {integrity: sha512-Vtgk7L/R2JHyyGW07spoFlB8/lpjiOLTjMdms6AFMraYt3BaJauod/NGrfnVG/y4Ix1JEuMRPDPEj2ua+zz1/Q==}
    engines: {node: '>=10'}

  istanbul-lib-report@3.0.1:
    resolution: {integrity: sha512-GCfE1mtsHGOELCU8e/Z7YWzpmybrx/+dSTfLrvY8qRmaY6zXTKWn6WQIjaAFw069icm6GVMNkgu0NzI4iPZUNw==}
    engines: {node: '>=10'}

  istanbul-lib-source-maps@4.0.1:
    resolution: {integrity: sha512-n3s8EwkdFIJCG3BPKBYvskgXGoy88ARzvegkitk60NxRdwltLOTaH7CUiMRXvwYorl0Q712iEjcWB+fK/MrWVw==}
    engines: {node: '>=10'}

  istanbul-reports@3.1.7:
    resolution: {integrity: sha512-BewmUXImeuRk2YY0PVbxgKAysvhRPUQE0h5QRM++nVWyubKGV0l8qQ5op8+B2DOmwSe63Jivj0BjkPQVf8fP5g==}
    engines: {node: '>=8'}

  jake@10.9.2:
    resolution: {integrity: sha512-2P4SQ0HrLQ+fw6llpLnOaGAvN2Zu6778SJMrCUwns4fOoG9ayrTiZk3VV8sCPkVZF8ab0zksVpS8FDY5pRCNBA==}
    engines: {node: '>=10'}
    hasBin: true

  jest-changed-files@29.7.0:
    resolution: {integrity: sha512-fEArFiwf1BpQ+4bXSprcDc3/x4HSzL4al2tozwVpDFpsxALjLYdyiIK4e5Vz66GQJIbXJ82+35PtysofptNX2w==}
    engines: {node: ^14.15.0 || ^16.10.0 || >=18.0.0}

  jest-circus@29.7.0:
    resolution: {integrity: sha512-3E1nCMgipcTkCocFwM90XXQab9bS+GMsjdpmPrlelaxwD93Ad8iVEjX/vvHPdLPnFf+L40u+5+iutRdA1N9myw==}
    engines: {node: ^14.15.0 || ^16.10.0 || >=18.0.0}

  jest-cli@29.7.0:
    resolution: {integrity: sha512-OVVobw2IubN/GSYsxETi+gOe7Ka59EFMR/twOU3Jb2GnKKeMGJB5SGUUrEz3SFVmJASUdZUzy83sLNNQ2gZslg==}
    engines: {node: ^14.15.0 || ^16.10.0 || >=18.0.0}
    hasBin: true
    peerDependencies:
      node-notifier: ^8.0.1 || ^9.0.0 || ^10.0.0
    peerDependenciesMeta:
      node-notifier:
        optional: true

  jest-config@29.7.0:
    resolution: {integrity: sha512-uXbpfeQ7R6TZBqI3/TxCU4q4ttk3u0PJeC+E0zbfSoSjq6bJ7buBPxzQPL0ifrkY4DNu4JUdk0ImlBUYi840eQ==}
    engines: {node: ^14.15.0 || ^16.10.0 || >=18.0.0}
    peerDependencies:
      '@types/node': '*'
      ts-node: '>=9.0.0'
    peerDependenciesMeta:
      '@types/node':
        optional: true
      ts-node:
        optional: true

  jest-diff@29.7.0:
    resolution: {integrity: sha512-LMIgiIrhigmPrs03JHpxUh2yISK3vLFPkAodPeo0+BuF7wA2FoQbkEg1u8gBYBThncu7e1oEDUfIXVuTqLRUjw==}
    engines: {node: ^14.15.0 || ^16.10.0 || >=18.0.0}

  jest-docblock@29.7.0:
    resolution: {integrity: sha512-q617Auw3A612guyaFgsbFeYpNP5t2aoUNLwBUbc/0kD1R4t9ixDbyFTHd1nok4epoVFpr7PmeWHrhvuV3XaJ4g==}
    engines: {node: ^14.15.0 || ^16.10.0 || >=18.0.0}

  jest-each@29.7.0:
    resolution: {integrity: sha512-gns+Er14+ZrEoC5fhOfYCY1LOHHr0TI+rQUHZS8Ttw2l7gl+80eHc/gFf2Ktkw0+SIACDTeWvpFcv3B04VembQ==}
    engines: {node: ^14.15.0 || ^16.10.0 || >=18.0.0}

  jest-environment-jsdom@29.7.0:
    resolution: {integrity: sha512-k9iQbsf9OyOfdzWH8HDmrRT0gSIcX+FLNW7IQq94tFX0gynPwqDTW0Ho6iMVNjGz/nb+l/vW3dWM2bbLLpkbXA==}
    engines: {node: ^14.15.0 || ^16.10.0 || >=18.0.0}
    peerDependencies:
      canvas: ^2.5.0
    peerDependenciesMeta:
      canvas:
        optional: true

  jest-environment-node@29.7.0:
    resolution: {integrity: sha512-DOSwCRqXirTOyheM+4d5YZOrWcdu0LNZ87ewUoywbcb2XR4wKgqiG8vNeYwhjFMbEkfju7wx2GYH0P2gevGvFw==}
    engines: {node: ^14.15.0 || ^16.10.0 || >=18.0.0}

  jest-get-type@29.6.3:
    resolution: {integrity: sha512-zrteXnqYxfQh7l5FHyL38jL39di8H8rHoecLH3JNxH3BwOrBsNeabdap5e0I23lD4HHI8W5VFBZqG4Eaq5LNcw==}
    engines: {node: ^14.15.0 || ^16.10.0 || >=18.0.0}

  jest-haste-map@27.5.1:
    resolution: {integrity: sha512-7GgkZ4Fw4NFbMSDSpZwXeBiIbx+t/46nJ2QitkOjvwPYyZmqttu2TDSimMHP1EkPOi4xUZAN1doE5Vd25H4Jng==}
    engines: {node: ^10.13.0 || ^12.13.0 || ^14.15.0 || >=15.0.0}

  jest-haste-map@29.7.0:
    resolution: {integrity: sha512-fP8u2pyfqx0K1rGn1R9pyE0/KTn+G7PxktWidOBTqFPLYX0b9ksaMFkhK5vrS3DVun09pckLdlx90QthlW7AmA==}
    engines: {node: ^14.15.0 || ^16.10.0 || >=18.0.0}

  jest-leak-detector@29.7.0:
    resolution: {integrity: sha512-kYA8IJcSYtST2BY9I+SMC32nDpBT3J2NvWJx8+JCuCdl/CR1I4EKUJROiP8XtCcxqgTTBGJNdbB1A8XRKbTetw==}
    engines: {node: ^14.15.0 || ^16.10.0 || >=18.0.0}

  jest-matcher-utils@29.7.0:
    resolution: {integrity: sha512-sBkD+Xi9DtcChsI3L3u0+N0opgPYnCRPtGcQYrgXmR+hmt/fYfWAL0xRXYU8eWOdfuLgBe0YCW3AFtnRLagq/g==}
    engines: {node: ^14.15.0 || ^16.10.0 || >=18.0.0}

  jest-message-util@29.7.0:
    resolution: {integrity: sha512-GBEV4GRADeP+qtB2+6u61stea8mGcOT4mCtrYISZwfu9/ISHFJ/5zOMXYbpBE9RsS5+Gb63DW4FgmnKJ79Kf6w==}
    engines: {node: ^14.15.0 || ^16.10.0 || >=18.0.0}

  jest-mock@29.7.0:
    resolution: {integrity: sha512-ITOMZn+UkYS4ZFh83xYAOzWStloNzJFO2s8DWrE4lhtGD+AorgnbkiKERe4wQVBydIGPx059g6riW5Btp6Llnw==}
    engines: {node: ^14.15.0 || ^16.10.0 || >=18.0.0}

  jest-node-exports-resolver@1.1.6:
    resolution: {integrity: sha512-NU412Qcb6WSRetCyEGMCC7IWHzO12LhSKaF1s9cyfM+EOYs4YN2gcNUT8hgu22X0oPFYNwLSPevgstBgLbD9ig==}

  jest-pnp-resolver@1.2.3:
    resolution: {integrity: sha512-+3NpwQEnRoIBtx4fyhblQDPgJI0H1IEIkX7ShLUjPGA7TtUTvI1oiKi3SR4oBR0hQhQR80l4WAe5RrXBwWMA8w==}
    engines: {node: '>=6'}
    peerDependencies:
      jest-resolve: '*'
    peerDependenciesMeta:
      jest-resolve:
        optional: true

  jest-regex-util@27.5.1:
    resolution: {integrity: sha512-4bfKq2zie+x16okqDXjXn9ql2B0dScQu+vcwe4TvFVhkVyuWLqpZrZtXxLLWoXYgn0E87I6r6GRYHF7wFZBUvg==}
    engines: {node: ^10.13.0 || ^12.13.0 || ^14.15.0 || >=15.0.0}

  jest-regex-util@29.6.3:
    resolution: {integrity: sha512-KJJBsRCyyLNWCNBOvZyRDnAIfUiRJ8v+hOBQYGn8gDyF3UegwiP4gwRR3/SDa42g1YbVycTidUF3rKjyLFDWbg==}
    engines: {node: ^14.15.0 || ^16.10.0 || >=18.0.0}

  jest-resolve-dependencies@29.7.0:
    resolution: {integrity: sha512-un0zD/6qxJ+S0et7WxeI3H5XSe9lTBBR7bOHCHXkKR6luG5mwDDlIzVQ0V5cZCuoTgEdcdwzTghYkTWfubi+nA==}
    engines: {node: ^14.15.0 || ^16.10.0 || >=18.0.0}

  jest-resolve@29.7.0:
    resolution: {integrity: sha512-IOVhZSrg+UvVAshDSDtHyFCCBUl/Q3AAJv8iZ6ZjnZ74xzvwuzLXid9IIIPgTnY62SJjfuupMKZsZQRsCvxEgA==}
    engines: {node: ^14.15.0 || ^16.10.0 || >=18.0.0}

  jest-runner@29.7.0:
    resolution: {integrity: sha512-fsc4N6cPCAahybGBfTRcq5wFR6fpLznMg47sY5aDpsoejOcVYFb07AHuSnR0liMcPTgBsA3ZJL6kFOjPdoNipQ==}
    engines: {node: ^14.15.0 || ^16.10.0 || >=18.0.0}

  jest-runtime@29.7.0:
    resolution: {integrity: sha512-gUnLjgwdGqW7B4LvOIkbKs9WGbn+QLqRQQ9juC6HndeDiezIwhDP+mhMwHWCEcfQ5RUXa6OPnFF8BJh5xegwwQ==}
    engines: {node: ^14.15.0 || ^16.10.0 || >=18.0.0}

  jest-serializer@27.5.1:
    resolution: {integrity: sha512-jZCyo6iIxO1aqUxpuBlwTDMkzOAJS4a3eYz3YzgxxVQFwLeSA7Jfq5cbqCY+JLvTDrWirgusI/0KwxKMgrdf7w==}
    engines: {node: ^10.13.0 || ^12.13.0 || ^14.15.0 || >=15.0.0}

  jest-snapshot@29.7.0:
    resolution: {integrity: sha512-Rm0BMWtxBcioHr1/OX5YCP8Uov4riHvKPknOGs804Zg9JGZgmIBkbtlxJC/7Z4msKYVbIJtfU+tKb8xlYNfdkw==}
    engines: {node: ^14.15.0 || ^16.10.0 || >=18.0.0}

  jest-util@27.5.1:
    resolution: {integrity: sha512-Kv2o/8jNvX1MQ0KGtw480E/w4fBCDOnH6+6DmeKi6LZUIlKA5kwY0YNdlzaWTiVgxqAqik11QyxDOKk543aKXw==}
    engines: {node: ^10.13.0 || ^12.13.0 || ^14.15.0 || >=15.0.0}

  jest-util@29.7.0:
    resolution: {integrity: sha512-z6EbKajIpqGKU56y5KBUgy1dt1ihhQJgWzUlZHArA/+X2ad7Cb5iF+AK1EWVL/Bo7Rz9uurpqw6SiBCefUbCGA==}
    engines: {node: ^14.15.0 || ^16.10.0 || >=18.0.0}

  jest-validate@29.7.0:
    resolution: {integrity: sha512-ZB7wHqaRGVw/9hST/OuFUReG7M8vKeq0/J2egIGLdvjHCmYqGARhzXmtgi+gVeZ5uXFF219aOc3Ls2yLg27tkw==}
    engines: {node: ^14.15.0 || ^16.10.0 || >=18.0.0}

  jest-watcher@29.7.0:
    resolution: {integrity: sha512-49Fg7WXkU3Vl2h6LbLtMQ/HyB6rXSIX7SqvBLQmssRBGN9I0PNvPmAmCWSOY6SOvrjhI/F7/bGAv9RtnsPA03g==}
    engines: {node: ^14.15.0 || ^16.10.0 || >=18.0.0}

  jest-worker@27.5.1:
    resolution: {integrity: sha512-7vuh85V5cdDofPyxn58nrPjBktZo0u9x1g8WtjQol+jZDaE+fhN+cIvTj11GndBnMnyfrUOG1sZQxCdjKh+DKg==}
    engines: {node: '>= 10.13.0'}

  jest-worker@29.7.0:
    resolution: {integrity: sha512-eIz2msL/EzL9UFTFFx7jBTkeZfku0yUAyZZZmJ93H2TYEiroIx2PQjEXcwYtYl8zXCxb+PAmA2hLIt/6ZEkPHw==}
    engines: {node: ^14.15.0 || ^16.10.0 || >=18.0.0}

  jest@29.7.0:
    resolution: {integrity: sha512-NIy3oAFp9shda19hy4HK0HRTWKtPJmGdnvywu01nOqNC2vZg+Z+fvJDxpMQA88eb2I9EcafcdjYgsDthnYTvGw==}
    engines: {node: ^14.15.0 || ^16.10.0 || >=18.0.0}
    hasBin: true
    peerDependencies:
      node-notifier: ^8.0.1 || ^9.0.0 || ^10.0.0
    peerDependenciesMeta:
      node-notifier:
        optional: true

  js-tokens@4.0.0:
    resolution: {integrity: sha512-RdJUflcE3cUzKiMqQgsCu06FPu9UdIJO0beYbPhHN4k6apgJtifcoCtT9bcxOpYBtpD2kCM6Sbzg4CausW/PKQ==}

  js-yaml@3.14.1:
    resolution: {integrity: sha512-okMH7OXXJ7YrN9Ok3/SXrnu4iX9yOk+25nqX4imS2npuvTYDmo/QEZoqwZkYaIDk3jVvBOTOIEgEhaLOynBS9g==}
    hasBin: true

  jsdom@20.0.3:
    resolution: {integrity: sha512-SYhBvTh89tTfCD/CRdSOm13mOBa42iTaTyfyEWBdKcGdPxPtLFBXuHR8XHb33YNYaP+lLbmSvBTsnoesCNJEsQ==}
    engines: {node: '>=14'}
    peerDependencies:
      canvas: ^2.5.0
    peerDependenciesMeta:
      canvas:
        optional: true

  jsesc@0.5.0:
    resolution: {integrity: sha512-uZz5UnB7u4T9LvwmFqXii7pZSouaRPorGs5who1Ip7VO0wxanFvBL7GkM6dTHlgX+jhBApRetaWpnDabOeTcnA==}
    hasBin: true

  jsesc@2.5.2:
    resolution: {integrity: sha512-OYu7XEzjkCQ3C5Ps3QIZsQfNpqoJyZZA99wd9aWd05NCtC5pWOkShK2mkL6HXQR6/Cy2lbNdPlZBpuQHXE63gA==}
    engines: {node: '>=4'}
    hasBin: true

  json-parse-even-better-errors@2.3.1:
    resolution: {integrity: sha512-xyFwyhro/JEof6Ghe2iz2NcXoj2sloNsWr/XsERDK/oiPCfaNhl5ONfp+jQdAZRQQ0IJWNzH9zIZF7li91kh2w==}

  json5@2.2.3:
    resolution: {integrity: sha512-XmOWe7eyHYH14cLdVPoyg+GOH3rYX++KpzrylJwSW98t3Nk+U8XOl8FWKOgwtzdb8lXGf6zYwDUzeHMWfxasyg==}
    engines: {node: '>=6'}
    hasBin: true

  kapsule@1.14.5:
    resolution: {integrity: sha512-H0iSpTynUzZw3tgraDmReprpFRmH5oP5GPmaNsurSwLx2H5iCpOMIkp5q+sfhB4Tz/UJd1E1IbEE9Z6ksnJ6RA==}
    engines: {node: '>=12'}

  kleur@3.0.3:
    resolution: {integrity: sha512-eTIzlVOSUR+JxdDFepEYcBMtZ9Qqdef+rnzWdRZuMbOywu5tO2w2N7rqjoANZ5k9vywhL6Br1VRjUIgTQx4E8w==}
    engines: {node: '>=6'}

  leven@3.1.0:
    resolution: {integrity: sha512-qsda+H8jTaUaN/x5vzW2rzc+8Rw4TAQ/4KjB46IwK5VH+IlVeeeje/EoZRpiXvIqjFgK84QffqPztGI3VBLG1A==}
    engines: {node: '>=6'}

  lines-and-columns@1.2.4:
    resolution: {integrity: sha512-7ylylesZQ/PV29jhEDl3Ufjo6ZX7gCqJr5F7PKrqc93v7fzSymt1BpwEU8nAUXs8qzzvqhbjhK5QZg6Mt/HkBg==}

  locate-path@5.0.0:
    resolution: {integrity: sha512-t7hw9pI+WvuwNJXwk5zVHpyhIqzg2qTlklJOf0mVxGSbe3Fp2VieZcduNYjaLDoy6p9uGpQEGWG87WpMKlNq8g==}
    engines: {node: '>=8'}

  lodash-es@4.17.21:
    resolution: {integrity: sha512-mKnC+QJ9pWVzv+C4/U3rRsHapFfHvQFoFB92e52xeyGMcX6/OlIl78je1u8vePzYZSkkogMPJ2yjxxsb89cxyw==}

  lodash.debounce@4.0.8:
    resolution: {integrity: sha512-FT1yDzDYEoYWhnSGnpE/4Kj1fLZkDFyqRb7fNt6FdYOSxlUWAtp42Eh6Wb0rGIv/m9Bgo7x4GhQbm5Ys4SG5ow==}

  lodash.memoize@4.1.2:
    resolution: {integrity: sha512-t7j+NzmgnQzTAYXcsHYLgimltOV1MXHtlOWf6GjL9Kj8GK5FInw5JotxvbOs+IvV1/Dzo04/fCGfLVs7aXb4Ag==}

  lru-cache@5.1.1:
    resolution: {integrity: sha512-KpNARQA3Iwv+jTA0utUVVbrh+Jlrr1Fv0e56GGzAFOXN7dk/FviaDW8LHmK52DlcH4WP2n6gI8vN1aesBFgo9w==}

  make-dir@2.1.0:
    resolution: {integrity: sha512-LS9X+dc8KLxXCb8dni79fLIIUA5VyZoyjSMCwTluaXA0o27cCK0bhXkpgw+sTXVpPy/lSO57ilRixqk0vDmtRA==}
    engines: {node: '>=6'}

  make-dir@4.0.0:
    resolution: {integrity: sha512-hXdUTZYIVOt1Ex//jAQi+wTZZpUpwBj/0QsOzqegb3rGMMeJiSEu5xLHnYfBrRV4RH2+OCSOO95Is/7x1WJ4bw==}
    engines: {node: '>=10'}

  make-error@1.3.6:
    resolution: {integrity: sha512-s8UhlNe7vPKomQhC1qFelMokr/Sc3AgNbso3n74mVPA5LTZwkB9NlXf4XPamLxJE8h0gh73rM94xvwRT2CVInw==}

  makeerror@1.0.12:
    resolution: {integrity: sha512-JmqCvUhmt43madlpFzG4BQzG2Z3m6tvQDNKdClZnO3VbIudJYmxsT0FNJMeiB2+JTSlTQTSbU8QdesVmwJcmLg==}

  media-typer@0.3.0:
    resolution: {integrity: sha512-dq+qelQ9akHpcOl/gUVRTxVIOkAJ1wR3QAvb4RsVjS8oVoFjDGTc679wJYmUmknUF5HwMLOgb5O+a3KxfWapPQ==}
    engines: {node: '>= 0.6'}

  merge-descriptors@1.0.3:
    resolution: {integrity: sha512-gaNvAS7TZ897/rVaZ0nMtAyxNyi/pdbjbAwUpFQpN70GqnVfOiXpeUUMKRBmzXaSQ8DdTX4/0ms62r2K+hE6mQ==}

  merge-stream@2.0.0:
    resolution: {integrity: sha512-abv/qOcuPfk3URPfDzmZU1LKmuw8kT+0nIHvKrKgFrwifol/doWcdA4ZqsWQ8ENrFKkd67Mfpo/LovbIUsbt3w==}

  methods@1.1.2:
    resolution: {integrity: sha512-iclAHeNqNm68zFtnZ0e+1L2yUIdvzNoauKU4WBA3VvH/vPFieF7qfRlwUZU+DA9P9bPXIS90ulxoUoCH23sV2w==}
    engines: {node: '>= 0.6'}

  micromatch@4.0.8:
    resolution: {integrity: sha512-PXwfBhYu0hBCPw8Dn0E+WDYb7af3dSLVWKi3HGv84IdF4TyFoC0ysxFd0Goxw7nSv4T/PzEJQxsYsEiFCKo2BA==}
    engines: {node: '>=8.6'}

  mime-db@1.52.0:
    resolution: {integrity: sha512-sPU4uV7dYlvtWJxwwxHD0PuihVNiE7TyAbQ5SWxDCB9mUYvOgroQOwYQQOKPJ8CIbE+1ETVlOoK1UC2nU3gYvg==}
    engines: {node: '>= 0.6'}

  mime-types@2.1.35:
    resolution: {integrity: sha512-ZDY+bPm5zTTF+YpCrAU9nK0UgICYPT0QtT1NZWFv4s++TNkcgVaT0g6+4R2uI4MjQjzysHB1zxuWL50hzaeXiw==}
    engines: {node: '>= 0.6'}

  mime@1.6.0:
    resolution: {integrity: sha512-x0Vn8spI+wuJ1O6S7gnbaQg8Pxh4NNHb7KSINmEWKiPE4RKOplvijn+NkmYmmRgP68mc70j2EbeTFRsrswaQeg==}
    engines: {node: '>=4'}
    hasBin: true

  mimic-fn@2.1.0:
    resolution: {integrity: sha512-OqbOk5oEQeAZ8WXWydlu9HJjz9WVdEIvamMCcXmuqUYjTknH/sqsWvhQ3vgwKFRR1HpjvNBKQ37nbJgYzGqGcg==}
    engines: {node: '>=6'}

  minimatch@3.1.2:
    resolution: {integrity: sha512-J7p63hRiAjw1NDEww1W7i37+ByIrOWO5XQQAzZ3VOcL0PNybwpfmV/N05zFAzwQ9USyEcX6t3UO+K5aqBQOIHw==}

  minimatch@5.1.6:
    resolution: {integrity: sha512-lKwV/1brpG6mBUFHtb7NUmtABCb2WZZmm2wNiOA5hAb8VdCS4B3dtMWyvcoViccwAW/COERjXLt0zP1zXUN26g==}
    engines: {node: '>=10'}

  ms@2.0.0:
    resolution: {integrity: sha512-Tpp60P6IUJDTuOq/5Z8cdskzJujfwqfOTkrwIwj7IRISpnkJnT6SyJ4PCPnGMoFjC9ddhal5KVIYtAt97ix05A==}

  ms@2.1.3:
    resolution: {integrity: sha512-6FlzubTLZG3J2a/NVCAleEhjzq5oxgHyaCU9yYXvcLsvoVaHJq/s5xXI6/XXP6tz7R9xAOtHnSO/tXtF3WRTlA==}

  natural-compare@1.4.0:
    resolution: {integrity: sha512-OWND8ei3VtNC9h7V60qff3SVobHr996CTwgxubgyQYEpg290h9J0buyECNNJexkFm5sOajh5G116RYA1c8ZMSw==}

  negotiator@0.6.3:
    resolution: {integrity: sha512-+EUsqGPLsM+j/zdChZjsnX51g4XrHFOIXwfnCVPGlQk/k5giakcKsuxCObBRu6DSm9opw/O6slWbJdghQM4bBg==}
    engines: {node: '>= 0.6'}

  ngraph.events@1.2.2:
    resolution: {integrity: sha512-JsUbEOzANskax+WSYiAPETemLWYXmixuPAlmZmhIbIj6FH/WDgEGCGnRwUQBK0GjOnVm8Ui+e5IJ+5VZ4e32eQ==}

  ngraph.forcelayout@3.3.1:
    resolution: {integrity: sha512-MKBuEh1wujyQHFTW57y5vd/uuEOK0XfXYxm3lC7kktjJLRdt/KEKEknyOlc6tjXflqBKEuYBBcu7Ax5VY+S6aw==}

  ngraph.graph@20.0.1:
    resolution: {integrity: sha512-VFsQ+EMkT+7lcJO1QP8Ik3w64WbHJl27Q53EO9hiFU9CRyxJ8HfcXtfWz/U8okuoYKDctbciL6pX3vG5dt1rYA==}

  ngraph.merge@1.0.0:
    resolution: {integrity: sha512-5J8YjGITUJeapsomtTALYsw7rFveYkM+lBj3QiYZ79EymQcuri65Nw3knQtFxQBU1r5iOaVRXrSwMENUPK62Vg==}

  ngraph.random@1.1.0:
    resolution: {integrity: sha512-h25UdUN/g8U7y29TzQtRm/GvGr70lK37yQPvPKXXuVfs7gCm82WipYFZcksQfeKumtOemAzBIcT7lzzyK/edLw==}

  node-int64@0.4.0:
    resolution: {integrity: sha512-O5lz91xSOeoXP6DulyHfllpq+Eg00MWitZIbtPfoSEvqIHdl5gfcY6hYzDWnj0qD5tz52PI08u9qUvSVeUBeHw==}

  node-releases@2.0.18:
    resolution: {integrity: sha512-d9VeXT4SJ7ZeOqGX6R5EM022wpL+eWPooLI+5UpWn2jCT1aosUQEhQP214x33Wkwx3JQMvIm+tIoVOdodFS40g==}

  normalize-path@3.0.0:
    resolution: {integrity: sha512-6eZs5Ls3WtCisHWp9S2GUy8dqkpGi4BVSz3GaqiE6ezub0512ESztXUwUB6C6IKbQkY2Pnb/mD4WYojCRwcwLA==}
    engines: {node: '>=0.10.0'}

  npm-run-path@4.0.1:
    resolution: {integrity: sha512-S48WzZW777zhNIrn7gxOlISNAqi9ZC/uQFnRdbeIHhZhCA6UqpkOT8T1G7BvfdgP4Er8gF4sUbaS0i7QvIfCWw==}
    engines: {node: '>=8'}

  nwsapi@2.2.12:
    resolution: {integrity: sha512-qXDmcVlZV4XRtKFzddidpfVP4oMSGhga+xdMc25mv8kaLUHtgzCDhUxkrN8exkGdTlLNaXj7CV3GtON7zuGZ+w==}

  object-inspect@1.13.2:
    resolution: {integrity: sha512-IRZSRuzJiynemAXPYtPe5BoI/RESNYR7TYm50MC5Mqbd3Jmw5y790sErYw3V6SryFJD64b74qQQs9wn5Bg/k3g==}
    engines: {node: '>= 0.4'}

  object-keys@1.1.1:
    resolution: {integrity: sha512-NuAESUOUMrlIXOfHKzD6bpPu3tYt3xvjNdRIQ+FeT0lNb4K8WR70CaDxhuNguS2XG+GjkyMwOzsN5ZktImfhLA==}
    engines: {node: '>= 0.4'}

  object.assign@4.1.5:
    resolution: {integrity: sha512-byy+U7gp+FVwmyzKPYhW2h5l3crpmGsxl7X2s8y43IgxvG4g3QZ6CffDtsNQy1WsmZpQbO+ybo0AlW7TY6DcBQ==}
    engines: {node: '>= 0.4'}

  on-finished@2.4.1:
    resolution: {integrity: sha512-oVlzkg3ENAhCk2zdv7IJwd/QUD4z2RxRwpkcGY8psCVcCYZNq4wYnVWALHM+brtuJjePWiYF/ClmuDr8Ch5+kg==}
    engines: {node: '>= 0.8'}

  once@1.4.0:
    resolution: {integrity: sha512-lNaJgI+2Q5URQBkccEKHTQOPaXdUxnZZElQTZY0MFUAuaEqe1E+Nyvgdz/aIyNi6Z9MzO5dv1H8n58/GELp3+w==}

  onetime@5.1.2:
    resolution: {integrity: sha512-kbpaSSGJTWdAY5KPVeMOKXSrPtr8C8C7wodJbcsd51jRnmD+GZu8Y0VoU6Dm5Z4vWr0Ig/1NKuWRKf7j5aaYSg==}
    engines: {node: '>=6'}

  p-limit@2.3.0:
    resolution: {integrity: sha512-//88mFWSJx8lxCzwdAABTJL2MyWB12+eIY7MDL2SqLmAkeKU9qxRvWuSyTjm3FUmpBEMuFfckAIqEaVGUDxb6w==}
    engines: {node: '>=6'}

  p-limit@3.1.0:
    resolution: {integrity: sha512-TYOanM3wGwNGsZN2cVTYPArw454xnXj5qmWF1bEoAc4+cU/ol7GVh7odevjp1FNHduHc3KZMcFduxU5Xc6uJRQ==}
    engines: {node: '>=10'}

  p-locate@4.1.0:
    resolution: {integrity: sha512-R79ZZ/0wAxKGu3oYMlz8jy/kbhsNrS7SKZ7PxEHBgJ5+F2mtFW2fK2cOtBh1cHYkQsbzFV7I+EoRKe6Yt0oK7A==}
    engines: {node: '>=8'}

  p-try@2.2.0:
    resolution: {integrity: sha512-R4nPAVTAU0B9D35/Gk3uJf/7XYbQcyohSKdvAxIRSNghFl4e71hVoGnBNQz9cWaXxO2I10KTC+3jMdvvoKw6dQ==}
    engines: {node: '>=6'}

  parse-json@5.2.0:
    resolution: {integrity: sha512-ayCKvm/phCGxOkYRSCM82iDwct8/EonSEgCSxWxD7ve6jHggsFl4fZVQBPRNgQoKiuV/odhFrGzQXZwbifC8Rg==}
    engines: {node: '>=8'}

  parse5@7.1.2:
    resolution: {integrity: sha512-Czj1WaSVpaoj0wbhMzLmWD69anp2WH7FXMB9n1Sy8/ZFF9jolSQVMu1Ij5WIyGmcBmhk7EOndpO4mIpihVqAXw==}

  parseurl@1.3.3:
    resolution: {integrity: sha512-CiyeOxFT/JZyN5m0z9PfXw4SCBJ6Sygz1Dpl0wqjlhDEGGBP1GnsUVEL0p63hoG1fcj3fHynXi9NYO4nWOL+qQ==}
    engines: {node: '>= 0.8'}

  path-exists@4.0.0:
    resolution: {integrity: sha512-ak9Qy5Q7jYb2Wwcey5Fpvg2KoAc/ZIhLSLOSBmRmygPsGwkVVt0fZa0qrtMz+m6tJTAHfZQ8FnmB4MG4LWy7/w==}
    engines: {node: '>=8'}

  path-is-absolute@1.0.1:
    resolution: {integrity: sha512-AVbw3UJ2e9bq64vSaS9Am0fje1Pa8pbGqTTsmXfaIiMpnr5DlDhfJOuLj9Sf95ZPVDAUerDfEk88MPmPe7UCQg==}
    engines: {node: '>=0.10.0'}

  path-key@3.1.1:
    resolution: {integrity: sha512-ojmeN0qd+y0jszEtoY48r0Peq5dwMEkIlCOu6Q5f41lfkswXuKtYrhgoTpLnyIcHm24Uhqx+5Tqm2InSwLhE6Q==}
    engines: {node: '>=8'}

  path-parse@1.0.7:
    resolution: {integrity: sha512-LDJzPVEEEPR+y48z93A0Ed0yXb8pAByGWo/k5YYdYgpY2/2EsOsksJrq7lOHxryrVOn1ejG6oAp8ahvOIQD8sw==}

  path-to-regexp@0.1.10:
    resolution: {integrity: sha512-7lf7qcQidTku0Gu3YDPc8DJ1q7OOucfa/BSsIwjuh56VU7katFvuM8hULfkwB3Fns/rsVF7PwPKVw1sl5KQS9w==}

  picocolors@1.1.0:
    resolution: {integrity: sha512-TQ92mBOW0l3LeMeyLV6mzy/kWr8lkd/hp3mTg7wYK7zJhuBStmGMBG0BdeDZS/dZx1IukaX6Bk11zcln25o1Aw==}

  picomatch@2.3.1:
    resolution: {integrity: sha512-JU3teHTNjmE2VCGFzuY8EXzCDVwEqB2a8fsIvwaStHhAWJEeVd1o1QD80CU6+ZdEXXSLbSsuLwJjkCBWqRQUVA==}
    engines: {node: '>=8.6'}

  pify@4.0.1:
    resolution: {integrity: sha512-uB80kBFb/tfd68bVleG9T5GGsGPjJrLAUpR5PZIrhBnIaRTQRjqdJSsIKkOP6OAIFbj7GOrcudc5pNjZ+geV2g==}
    engines: {node: '>=6'}

  pirates@4.0.6:
    resolution: {integrity: sha512-saLsH7WeYYPiD25LDuLRRY/i+6HaPYr6G1OUlN39otzkSTxKnubR9RTxS3/Kk50s1g2JTgFwWQDQyplC5/SHZg==}
    engines: {node: '>= 6'}

  pkg-dir@4.2.0:
    resolution: {integrity: sha512-HRDzbaKjC+AOWVXxAU/x54COGeIv9eb+6CkDSQoNTt4XyWoIJvuPsXizxu/Fr23EiekbtZwmh1IcIG/l/a10GQ==}
    engines: {node: '>=8'}

  polished@4.3.1:
    resolution: {integrity: sha512-OBatVyC/N7SCW/FaDHrSd+vn0o5cS855TOmYi4OkdWUMSJCET/xip//ch8xGUvtr3i44X9LVyWwQlRMTN3pwSA==}
    engines: {node: '>=10'}

  pretty-format@29.7.0:
    resolution: {integrity: sha512-Pdlw/oPxN+aXdmM9R00JVC9WVFoCLTKJvDVLgmJ+qAffBMxsV85l/Lu7sNx4zSzPyoL2euImuEwHhOXdEgNFZQ==}
    engines: {node: ^14.15.0 || ^16.10.0 || >=18.0.0}

  prompts@2.4.2:
    resolution: {integrity: sha512-NxNv/kLguCA7p3jE8oL2aEBsrJWgAakBpgmgK6lpPWV+WuOmY6r2/zbAVnP+T8bQlA0nzHXSJSJW0Hq7ylaD2Q==}
    engines: {node: '>= 6'}

  proxy-addr@2.0.7:
    resolution: {integrity: sha512-llQsMLSUDUPT44jdrU/O37qlnifitDP+ZwrmmZcoSKyLKvtZxpyV0n2/bD/N4tBAAZ/gJEdZU7KMraoK1+XYAg==}
    engines: {node: '>= 0.10'}

  psl@1.9.0:
    resolution: {integrity: sha512-E/ZsdU4HLs/68gYzgGTkMicWTLPdAftJLfJFlLUAAKZGkStNU72sZjT66SnMDVOfOWY/YAoiD7Jxa9iHvngcag==}

  punycode@2.3.1:
    resolution: {integrity: sha512-vYt7UD1U9Wg6138shLtLOvdAu+8DsC/ilFtEVHcH+wydcSpNE20AfSOduf6MkRFahL5FY7X1oU7nKVZFtfq8Fg==}
    engines: {node: '>=6'}

  pure-rand@6.1.0:
    resolution: {integrity: sha512-bVWawvoZoBYpp6yIoQtQXHZjmz35RSVHnUOTefl8Vcjr8snTPY1wnpSPMWekcFwbxI6gtmT7rSYPFvz71ldiOA==}

  qs@6.13.0:
    resolution: {integrity: sha512-+38qI9SOr8tfZ4QmJNplMUxqjbe7LKvvZgWdExBOmd+egZTtjLB67Gu0HRX3u/XOq7UU2Nx6nsjvS16Z9uwfpg==}
    engines: {node: '>=0.6'}

  querystringify@2.2.0:
    resolution: {integrity: sha512-FIqgj2EUvTa7R50u0rGsyTftzjYmv/a3hO345bZNrqabNqjtgiDMgmo4mkUjd+nzU5oF3dClKqFIPUKybUyqoQ==}

  range-parser@1.2.1:
    resolution: {integrity: sha512-Hrgsx+orqoygnmhFbKaHE6c296J+HTAQXoxEF6gNupROmmGJRoyzfG3ccAveqCBrwr/2yxQ5BVd/GTl5agOwSg==}
    engines: {node: '>= 0.6'}

  raw-body@2.5.2:
    resolution: {integrity: sha512-8zGqypfENjCIqGhgXToC8aB2r7YrBX+AQAfIPs/Mlk+BtPTztOvTS01NRW/3Eh60J+a48lt8qsCzirQ6loCVfA==}
    engines: {node: '>= 0.8'}

  react-is@18.3.1:
    resolution: {integrity: sha512-/LLMVyas0ljjAtoYiPqYiL8VWXzUUdThrmU5+n20DZv+a+ClRoevUzw5JxU+Ieh5/c87ytoTBV9G1FiKfNJdmg==}

  readdirp@3.6.0:
    resolution: {integrity: sha512-hOS089on8RduqdbhvQ5Z37A0ESjsqz6qnRcffsMU3495FuTdqSm+7bhJ29JvIOsBDEEnan5DPu9t3To9VRlMzA==}
    engines: {node: '>=8.10.0'}

  regenerate-unicode-properties@10.2.0:
    resolution: {integrity: sha512-DqHn3DwbmmPVzeKj9woBadqmXxLvQoQIwu7nopMc72ztvxVmVk2SBhSnx67zuye5TP+lJsb/TBQsjLKhnDf3MA==}
    engines: {node: '>=4'}

  regenerate@1.4.2:
    resolution: {integrity: sha512-zrceR/XhGYU/d/opr2EKO7aRHUeiBI8qjtfHqADTwZd6Szfy16la6kqD0MIUs5z5hx6AaKa+PixpPrR289+I0A==}

  regenerator-runtime@0.14.1:
    resolution: {integrity: sha512-dYnhHh0nJoMfnkZs6GmmhFknAGRrLznOu5nc9ML+EJxGvrx6H7teuevqVqCuPcPK//3eDrrjQhehXVx9cnkGdw==}

  regenerator-transform@0.15.2:
    resolution: {integrity: sha512-hfMp2BoF0qOk3uc5V20ALGDS2ddjQaLrdl7xrGXvAIow7qeWRM2VA2HuCHkUKk9slq3VwEwLNK3DFBqDfPGYtg==}

  regexpu-core@5.3.2:
    resolution: {integrity: sha512-RAM5FlZz+Lhmo7db9L298p2vHP5ZywrVXmVXpmAD9GuL5MPH6t9ROw1iA/wfHkQ76Qe7AaPF0nGuim96/IrQMQ==}
    engines: {node: '>=4'}

  regjsparser@0.9.1:
    resolution: {integrity: sha512-dQUtn90WanSNl+7mQKcXAgZxvUe7Z0SqXlgzv0za4LwiUhyzBC58yQO3liFoUgu8GiJVInAhJjkj1N0EtQ5nkQ==}
    hasBin: true

  require-directory@2.1.1:
    resolution: {integrity: sha512-fGxEI7+wsG9xrvdjsrlmL22OMTTiHRwAMroiEeMgq8gzoLC/PQr7RsRDSTLUg/bZAZtF+TVIkHc6/4RIKrui+Q==}
    engines: {node: '>=0.10.0'}

  requires-port@1.0.0:
    resolution: {integrity: sha512-KigOCHcocU3XODJxsu8i/j8T9tzT4adHiecwORRQ0ZZFcp7ahwXuRU1m+yuO90C5ZUyGeGfocHDI14M3L3yDAQ==}

  resolve-cwd@3.0.0:
    resolution: {integrity: sha512-OrZaX2Mb+rJCpH/6CpSqt9xFVpN++x01XnN2ie9g6P5/3xelLAkXWVADpdz1IHD/KFfEXyE6V0U01OQ3UO2rEg==}
    engines: {node: '>=8'}

  resolve-from@5.0.0:
    resolution: {integrity: sha512-qYg9KP24dD5qka9J47d0aVky0N+b4fTU89LN9iDnjB5waksiC49rvMB0PrUJQGoTmH50XPiqOvAjDfaijGxYZw==}
    engines: {node: '>=8'}

  resolve.exports@2.0.2:
    resolution: {integrity: sha512-X2UW6Nw3n/aMgDVy+0rSqgHlv39WZAlZrXCdnbyEiKm17DSqHX4MmQMaST3FbeWR5FTuRcUwYAziZajji0Y7mg==}
    engines: {node: '>=10'}

  resolve@1.22.8:
    resolution: {integrity: sha512-oKWePCxqpd6FlLvGV1VU0x7bkPmmCNolxzjMf4NczoDnQcIWrAF+cPtZn5i6n+RfD2d9i0tzpKnG6Yk168yIyw==}
    hasBin: true

  safe-buffer@5.2.1:
    resolution: {integrity: sha512-rp3So07KcdmmKbGvgaNxQSJr7bGVSVk5S9Eq1F+ppbRo70+YeaDxkw5Dd8NPN+GD6bjnYm2VuPuCXmpuYvmCXQ==}

  safer-buffer@2.1.2:
    resolution: {integrity: sha512-YZo3K82SD7Riyi0E1EQPojLz7kpepnSQI9IyPbHHg1XXXevb5dJI7tpyN2ADxGcQbHG7vcyRHk0cbwqcQriUtg==}

  saxes@6.0.0:
    resolution: {integrity: sha512-xAg7SOnEhrm5zI3puOOKyy1OMcMlIJZYNJY7xLBwSze0UjhPLnWfj2GF2EpT0jmzaJKIWKHLsaSSajf35bcYnA==}
    engines: {node: '>=v12.22.7'}

  semver@5.7.2:
    resolution: {integrity: sha512-cBznnQ9KjJqU67B52RMC65CMarK2600WFnbkcaiwWq3xy/5haFJlshgnpjovMVJ+Hff49d8GEn0b87C5pDQ10g==}
    hasBin: true

  semver@6.3.1:
    resolution: {integrity: sha512-BR7VvDCVHO+q2xBEWskxS6DJE1qRnb7DxzUrogb71CWoSficBxYsiAGd+Kl0mmq/MprG9yArRkyrQxTO6XjMzA==}
    hasBin: true

  semver@7.6.3:
    resolution: {integrity: sha512-oVekP1cKtI+CTDvHWYFUcMtsK/00wmAEfyqKfNdARm8u1wNVhSgaX7A8d4UuIlUI5e84iEwOhs7ZPYRmzU9U6A==}
    engines: {node: '>=10'}
    hasBin: true

  send@0.19.0:
    resolution: {integrity: sha512-dW41u5VfLXu8SJh5bwRmyYUbAoSB3c9uQh6L8h/KtsFREPWpbX1lrljJo186Jc4nmci/sGUZ9a0a0J2zgfq2hw==}
    engines: {node: '>= 0.8.0'}

  serve-static@1.16.2:
    resolution: {integrity: sha512-VqpjJZKadQB/PEbEwvFdO43Ax5dFBZ2UECszz8bQ7pi7wt//PWe1P6MN7eCnjsatYtBT6EuiClbjSWP2WrIoTw==}
    engines: {node: '>= 0.8.0'}

  set-function-length@1.2.2:
    resolution: {integrity: sha512-pgRc4hJ4/sNjWCSS9AmnS40x3bNMDTknHgL5UaMBTMyJnU90EgWh1Rz+MC9eFu4BuN/UwZjKQuY/1v3rM7HMfg==}
    engines: {node: '>= 0.4'}

  setprototypeof@1.2.0:
    resolution: {integrity: sha512-E5LDX7Wrp85Kil5bhZv46j8jOeboKq5JMmYM3gVGdGH8xFpPWXUMsNrlODCrkoxMEeNi/XZIwuRvY4XNwYMJpw==}

  shebang-command@2.0.0:
    resolution: {integrity: sha512-kHxr2zZpYtdmrN1qDjrrX/Z1rR1kG8Dx+gkpK1G4eXmvXswmcE1hTWBWYUzlraYw1/yZp6YuDY77YtvbN0dmDA==}
    engines: {node: '>=8'}

  shebang-regex@3.0.0:
    resolution: {integrity: sha512-7++dFhtcx3353uBaq8DDR4NuxBetBzC7ZQOhmTQInHEd6bSrXdiEyzCvG07Z44UYdLShWUyXt5M/yhz8ekcb1A==}
    engines: {node: '>=8'}

  side-channel@1.0.6:
    resolution: {integrity: sha512-fDW/EZ6Q9RiO8eFG8Hj+7u/oW+XrPTIChwCOM2+th2A6OblDtYYIpve9m+KvI9Z4C9qSEXlaGR6bTEYHReuglA==}
    engines: {node: '>= 0.4'}

  signal-exit@3.0.7:
    resolution: {integrity: sha512-wnD2ZE+l+SPC/uoS0vXeE9L1+0wuaMqKlfz9AMUo38JsyLSBWSFcHR1Rri62LZc12vLr1gb3jl7iwQhgwpAbGQ==}

  sisteransi@1.0.5:
    resolution: {integrity: sha512-bLGGlR1QxBcynn2d5YmDX4MGjlZvy2MRBDRNHLJ8VI6l6+9FUiyTFNJ0IveOSP0bcXgVDPRcfGqA0pjaqUpfVg==}

  slash@2.0.0:
    resolution: {integrity: sha512-ZYKh3Wh2z1PpEXWr0MpSBZ0V6mZHAQfYevttO11c51CaWjGTaadiKZ+wVt1PbMlDV5qhMFslpZCemhwOK7C89A==}
    engines: {node: '>=6'}

  slash@3.0.0:
    resolution: {integrity: sha512-g9Q1haeby36OSStwb4ntCGGGaKsaVSjQ68fBxoQcutl5fS1vuY18H3wSt3jFyFtrkx+Kz0V1G85A4MyAdDMi2Q==}
    engines: {node: '>=8'}

  source-map-support@0.5.13:
    resolution: {integrity: sha512-SHSKFHadjVA5oR4PPqhtAVdcBWwRYVd6g6cAXnIbRiIwc2EhPrTuKUBdSLvlEKyIP3GCf89fltvcZiP9MMFA1w==}

  source-map@0.6.1:
    resolution: {integrity: sha512-UjgapumWlbMhkBgzT7Ykc5YXUT46F0iKu8SGXq0bcwP5dz/h0Plj6enJqjz1Zbq2l5WaqYnrVbwWOWMyF3F47g==}
    engines: {node: '>=0.10.0'}

  sprintf-js@1.0.3:
    resolution: {integrity: sha512-D9cPgkvLlV3t3IzL0D0YLvGA9Ahk4PcvVwUbN0dSGr1aP0Nrt4AEnTUbuGvquEC0mA64Gqt1fzirlRs5ibXx8g==}

  stack-utils@2.0.6:
    resolution: {integrity: sha512-XlkWvfIm6RmsWtNJx+uqtKLS8eqFbxUg0ZzLXqY0caEy9l7hruX8IpiDnjsLavoBgqCCR71TqWO8MaXYheJ3RQ==}
    engines: {node: '>=10'}

  statuses@2.0.1:
    resolution: {integrity: sha512-RwNA9Z/7PrK06rYLIzFMlaF+l73iwpzsqRIFgbMLbTcLD6cOao82TaWefPXQvB2fOC4AjuYSEndS7N/mTCbkdQ==}
    engines: {node: '>= 0.8'}

  string-length@4.0.2:
    resolution: {integrity: sha512-+l6rNN5fYHNhZZy41RXsYptCjA2Igmq4EG7kZAYFQI1E1VTXarr6ZPXBg6eq7Y6eK4FEhY6AJlyuFIb/v/S0VQ==}
    engines: {node: '>=10'}

  string-width@4.2.3:
    resolution: {integrity: sha512-wKyQRQpjJ0sIp62ErSZdGsjMJWsap5oRNihHhu6G7JVO/9jIB6UyevL+tXuOqrng8j/cxKTWyWUwvSTriiZz/g==}
    engines: {node: '>=8'}

  strip-ansi@6.0.1:
    resolution: {integrity: sha512-Y38VPSHcqkFrCpFnQ9vuSXmquuv5oXOKpGeT6aGrr3o3Gc9AlVa6JBfUSOCnbxGGZF+/0ooI7KrPuUSztUdU5A==}
    engines: {node: '>=8'}

  strip-bom@4.0.0:
    resolution: {integrity: sha512-3xurFv5tEgii33Zi8Jtp55wEIILR9eh34FAW00PZf+JnSsTmV/ioewSgQl97JHvgjoRGwPShsWm+IdrxB35d0w==}
    engines: {node: '>=8'}

  strip-final-newline@2.0.0:
    resolution: {integrity: sha512-BrpvfNAE3dcvq7ll3xVumzjKjZQ5tI1sEUIKr3Uoks0XUl45St3FlatVqef9prk4jRDzhW6WZg+3bk93y6pLjA==}
    engines: {node: '>=6'}

  strip-json-comments@3.1.1:
    resolution: {integrity: sha512-6fPc+R4ihwqP6N/aIv2f1gMH8lOVtWQHoqC4yK6oSDVVocumAsfCqjkXnqiYMhmMwS/mEHLp7Vehlt3ql6lEig==}
    engines: {node: '>=8'}

  supports-color@5.5.0:
    resolution: {integrity: sha512-QjVjwdXIt408MIiAqCX4oUKsgU2EqAGzs2Ppkm4aQYbjm+ZEWEcW4SfFNTr4uMNZma0ey4f5lgLrkB0aX0QMow==}
    engines: {node: '>=4'}

  supports-color@7.2.0:
    resolution: {integrity: sha512-qpCAvRl9stuOHveKsn7HncJRvv501qIacKzQlO/+Lwxc9+0q2wLyv4Dfvt80/DPn2pqOBsJdDiogXGR9+OvwRw==}
    engines: {node: '>=8'}

  supports-color@8.1.1:
    resolution: {integrity: sha512-MpUEN2OodtUzxvKQl72cUF7RQ5EiHsGvSsVG0ia9c5RbWGL2CI4C7EpPS8UTBIplnlzZiNuV56w+FuNxy3ty2Q==}
    engines: {node: '>=10'}

  supports-preserve-symlinks-flag@1.0.0:
    resolution: {integrity: sha512-ot0WnXS9fgdkgIcePe6RHNk1WA8+muPa6cSjeR3V8K27q9BB1rTE3R1p7Hv0z1ZyAc8s6Vvv8DIyWf681MAt0w==}
    engines: {node: '>= 0.4'}

  symbol-tree@3.2.4:
    resolution: {integrity: sha512-9QNk5KwDF+Bvz+PyObkmSYjI5ksVUYtjW7AU22r2NKcfLJcXp96hkDWU3+XndOsUb+AQ9QhfzfCT2O+CNWT5Tw==}

  test-exclude@6.0.0:
    resolution: {integrity: sha512-cAGWPIyOHU6zlmg88jwm7VRyXnMN7iV68OGAbYDk/Mh/xC/pzVPlQtY6ngoIH/5/tciuhGfvESU8GrHrcxD56w==}
    engines: {node: '>=8'}

  three-forcegraph@1.41.14:
    resolution: {integrity: sha512-W/cZElLXO0l6ffdMmDakh4bUGSYuSv/YxInOHMN9KAQgDwJ8904SOBh8qkTnGu7UPsi0mAsrUgkfViW8heloTA==}
    engines: {node: '>=12'}
    peerDependencies:
      three: '>=0.118.3'

  three-render-objects@1.29.4:
    resolution: {integrity: sha512-E6YwTN5zNsaMjo/5rosgnK44b1aq//3YJGJ5BxG9t7+euRm7ZAmNX3NIqFkoDhKtFC5WLoOxZjyNoq8Uc49gaA==}
    engines: {node: '>=12'}
    peerDependencies:
      three: '*'

  three@0.128.0:
    resolution: {integrity: sha512-i0ap/E+OaSfzw7bD1TtYnPo3VEplkl70WX5fZqZnfZsE3k3aSFudqrrC9ldFZfYFkn1zwDmBcdGfiIm/hnbyZA==}

  tinycolor2@1.6.0:
    resolution: {integrity: sha512-XPaBkWQJdsf3pLKJV9p4qN/S+fm2Oj8AIPo1BTUhg5oxkvm9+SVEGFdhyOz7tTdUTfvxMiAs4sp6/eZO2Ew+pw==}

  tmpl@1.0.5:
    resolution: {integrity: sha512-3f0uOEAQwIqGuWW2MVzYg8fV/QNnc/IpuJNG837rLuczAaLVHslWHZQj4IGiEl5Hs3kkbhwL9Ab7Hrsmuj+Smw==}

  to-fast-properties@2.0.0:
    resolution: {integrity: sha512-/OaKK0xYrs3DmxRYqL/yDc+FxFUVYhDlXMhRmv3z915w2HF1tnN1omB354j8VUGO/hbRzyD6Y3sA7v7GS/ceog==}
    engines: {node: '>=4'}

  to-regex-range@5.0.1:
    resolution: {integrity: sha512-65P7iz6X5yEr1cwcgvQxbbIw7Uk3gOy5dIdtZ4rDveLqhrdJP+Li/Hx6tyK0NEb+2GCyneCMJiGqrADCSNk8sQ==}
    engines: {node: '>=8.0'}

  toidentifier@1.0.1:
    resolution: {integrity: sha512-o5sSPKEkg/DIQNmH43V0/uerLrpzVedkUh8tGNvaeXpfpuwjKenlSox/2O/BTlZUtEe+JG7s5YhEz608PlAHRA==}
    engines: {node: '>=0.6'}

  tough-cookie@4.1.4:
    resolution: {integrity: sha512-Loo5UUvLD9ScZ6jh8beX1T6sO1w2/MpCRpEP7V280GKMVUQ0Jzar2U3UJPsrdbziLEMMhu3Ujnq//rhiFuIeag==}
    engines: {node: '>=6'}

  tr46@3.0.0:
    resolution: {integrity: sha512-l7FvfAHlcmulp8kr+flpQZmVwtu7nfRV7NZujtN0OqES8EL4O4e0qqzL0DC5gAvx/ZC/9lk6rhcUwYvkBnBnYA==}
    engines: {node: '>=12'}

  ts-jest@29.2.5:
    resolution: {integrity: sha512-KD8zB2aAZrcKIdGk4OwpJggeLcH1FgrICqDSROWqlnJXGCXK4Mn6FcdK2B6670Xr73lHMG1kHw8R87A0ecZ+vA==}
    engines: {node: ^14.15.0 || ^16.10.0 || ^18.0.0 || >=20.0.0}
    hasBin: true
    peerDependencies:
      '@babel/core': '>=7.0.0-beta.0 <8'
      '@jest/transform': ^29.0.0
      '@jest/types': ^29.0.0
      babel-jest: ^29.0.0
      esbuild: '*'
      jest: ^29.0.0
      typescript: '>=4.3 <6'
    peerDependenciesMeta:
      '@babel/core':
        optional: true
      '@jest/transform':
        optional: true
      '@jest/types':
        optional: true
      babel-jest:
        optional: true
      esbuild:
        optional: true

  type-detect@4.0.8:
    resolution: {integrity: sha512-0fr/mIH1dlO+x7TlcMy+bIDqKPsw/70tVyeHW787goQjhmqaZe10uwLujubK9q9Lg6Fiho1KUKDYz0Z7k7g5/g==}
    engines: {node: '>=4'}

  type-fest@0.21.3:
    resolution: {integrity: sha512-t0rzBq87m3fVcduHDUFhKmyyX+9eo6WQjZvf51Ea/M0Q7+T374Jp1aUiyUl0GKxp8M/OETVHSDvmkyPgvX+X2w==}
    engines: {node: '>=10'}

  type-is@1.6.18:
    resolution: {integrity: sha512-TkRKr9sUTxEH8MdfuCSP7VizJyzRNMjj2J2do2Jr3Kym598JVdEksuzPQCnlFPW4ky9Q+iA+ma9BGm06XQBy8g==}
    engines: {node: '>= 0.6'}

  typedarray-to-buffer@3.1.5:
    resolution: {integrity: sha512-zdu8XMNEDepKKR+XYOXAVPtWui0ly0NtohUscw+UmaHiAWT8hrV1rr//H6V+0DvJ3OQ19S979M0laLfX8rm82Q==}

  typescript@5.6.2:
    resolution: {integrity: sha512-NW8ByodCSNCwZeghjN3o+JX5OFH0Ojg6sadjEKY4huZ52TqbJTJnDo5+Tw98lSy63NZvi4n+ez5m2u5d4PkZyw==}
    engines: {node: '>=14.17'}
    hasBin: true

  undici-types@6.19.8:
    resolution: {integrity: sha512-ve2KP6f/JnbPBFyobGHuerC9g1FYGn/F8n1LWTwNxCEzd6IfqTwUQcNXgEtmmQ6DlRrC1hrSrBnCZPokRrDHjw==}

  unicode-canonical-property-names-ecmascript@2.0.1:
    resolution: {integrity: sha512-dA8WbNeb2a6oQzAQ55YlT5vQAWGV9WXOsi3SskE3bcCdM0P4SDd+24zS/OCacdRq5BkdsRj9q3Pg6YyQoxIGqg==}
    engines: {node: '>=4'}

  unicode-match-property-ecmascript@2.0.0:
    resolution: {integrity: sha512-5kaZCrbp5mmbz5ulBkDkbY0SsPOjKqVS35VpL9ulMPfSl0J0Xsm+9Evphv9CoIZFwre7aJoa94AY6seMKGVN5Q==}
    engines: {node: '>=4'}

  unicode-match-property-value-ecmascript@2.2.0:
    resolution: {integrity: sha512-4IehN3V/+kkr5YeSSDDQG8QLqO26XpL2XP3GQtqwlT/QYSECAwFztxVHjlbh0+gjJ3XmNLS0zDsbgs9jWKExLg==}
    engines: {node: '>=4'}

  unicode-property-aliases-ecmascript@2.1.0:
    resolution: {integrity: sha512-6t3foTQI9qne+OZoVQB/8x8rk2k1eVy1gRXhV3oFQ5T6R1dqQ1xtin3XqSlx3+ATBkliTaR/hHyJBm+LVPNM8w==}
    engines: {node: '>=4'}

  universalify@0.2.0:
    resolution: {integrity: sha512-CJ1QgKmNg3CwvAv/kOFmtnEN05f0D/cn9QntgNOQlQF9dgvVTHj3t+8JPdjqawCHk7V/KA+fbUqzZ9XWhcqPUg==}
    engines: {node: '>= 4.0.0'}

  unpipe@1.0.0:
    resolution: {integrity: sha512-pjy2bYhSsufwWlKwPc+l3cN7+wuJlK6uz0YdJEOlQDbl6jo/YlPi4mb8agUkVC8BF7V8NuzeyPNqRksA3hztKQ==}
    engines: {node: '>= 0.8'}

  update-browserslist-db@1.1.0:
    resolution: {integrity: sha512-EdRAaAyk2cUE1wOf2DkEhzxqOQvFOoRJFNS6NeyJ01Gp2beMRpBAINjM2iDXE3KCuKhwnvHIQCJm6ThL2Z+HzQ==}
    hasBin: true
    peerDependencies:
      browserslist: '>= 4.21.0'

  url-parse@1.5.10:
    resolution: {integrity: sha512-WypcfiRhfeUP9vvF0j6rw0J3hrWrw6iZv3+22h6iRMJ/8z1Tj6XfLP4DsUix5MhMPnXpiHDoKyoZ/bdCkwBCiQ==}

  utils-merge@1.0.1:
    resolution: {integrity: sha512-pMZTvIkT1d+TFGvDOqodOclx0QWkkgi6Tdoa8gC8ffGAAqz9pzPTZWAybbsHHoED/ztMtkv/VoYTYyShUn81hA==}
    engines: {node: '>= 0.4.0'}

  v8-to-istanbul@9.3.0:
    resolution: {integrity: sha512-kiGUalWN+rgBJ/1OHZsBtU4rXZOfj/7rKQxULKlIzwzQSvMJUUNgPwJEEh7gU6xEVxC0ahoOBvN2YI8GH6FNgA==}
    engines: {node: '>=10.12.0'}

  vary@1.1.2:
    resolution: {integrity: sha512-BNGbWLfd0eUPabhkXUVm0j8uuvREyTh5ovRa/dyow/BqAbZJyC+5fU+IzQOzmAKzYqYRAISoRhdQr3eIZ/PXqg==}
    engines: {node: '>= 0.8'}

  w3c-xmlserializer@4.0.0:
    resolution: {integrity: sha512-d+BFHzbiCx6zGfz0HyQ6Rg69w9k19nviJspaj4yNscGjrHu94sVP+aRm75yEbCh+r2/yR+7q6hux9LVtbuTGBw==}
    engines: {node: '>=14'}

  walker@1.0.8:
    resolution: {integrity: sha512-ts/8E8l5b7kY0vlWLewOkDXMmPdLcVV4GmOQLyxuSswIJsweeFZtAsMF7k1Nszz+TYBQrlYRmzOnr398y1JemQ==}

  webidl-conversions@7.0.0:
    resolution: {integrity: sha512-VwddBukDzu71offAQR975unBIGqfKZpM+8ZX6ySk8nYhVoo5CYaZyzt3YBvYtRtO+aoGlqxPg/B87NGVZ/fu6g==}
    engines: {node: '>=12'}

  whatwg-encoding@2.0.0:
    resolution: {integrity: sha512-p41ogyeMUrw3jWclHWTQg1k05DSVXPLcVxRTYsXUk+ZooOCZLcoYgPZ/HL/D/N+uQPOtcp1me1WhBEaX02mhWg==}
    engines: {node: '>=12'}

  whatwg-mimetype@3.0.0:
    resolution: {integrity: sha512-nt+N2dzIutVRxARx1nghPKGv1xHikU7HKdfafKkLNLindmPU/ch3U31NOCGGA/dmPcmb1VlofO0vnKAcsm0o/Q==}
    engines: {node: '>=12'}

  whatwg-url@11.0.0:
    resolution: {integrity: sha512-RKT8HExMpoYx4igMiVMY83lN6UeITKJlBQ+vR/8ZJ8OCdSiN3RwCq+9gH0+Xzj0+5IrM6i4j/6LuvzbZIQgEcQ==}
    engines: {node: '>=12'}

  which@2.0.2:
    resolution: {integrity: sha512-BLI3Tl1TW3Pvl70l3yq3Y64i+awpwXqsGBYWkkqMtnbXgrMD+yj7rhW0kuEDxzJaYXGjEW5ogapKNMEKNMjibA==}
    engines: {node: '>= 8'}
    hasBin: true

  wrap-ansi@7.0.0:
    resolution: {integrity: sha512-YVGIj2kamLSTxw6NsZjoBxfSwsn0ycdesmc4p+Q21c5zPuZ1pl+NfxVdxPtdHvmNVOQ6XSYG4AUtyt/Fi7D16Q==}
    engines: {node: '>=10'}

  wrappy@1.0.2:
    resolution: {integrity: sha512-l4Sp/DRseor9wL6EvV2+TuQn63dMkPjZ/sp9XkghTEbV9KlPS1xUsZ3u7/IQO4wxtcFB4bgpQPRcR3QCvezPcQ==}

  write-file-atomic@3.0.3:
    resolution: {integrity: sha512-AvHcyZ5JnSfq3ioSyjrBkH9yW4m7Ayk8/9My/DD9onKeu/94fwrMocemO2QAJFAlnnDN+ZDS+ZjAR5ua1/PV/Q==}

  write-file-atomic@4.0.2:
    resolution: {integrity: sha512-7KxauUdBmSdWnmpaGFg+ppNjKF8uNLry8LyzjauQDOVONfFLNKrKvQOxZ/VuTIcS/gge/YNahf5RIIQWTSarlg==}
    engines: {node: ^12.13.0 || ^14.15.0 || >=16.0.0}

  ws@8.18.0:
    resolution: {integrity: sha512-8VbfWfHLbbwu3+N6OKsOMpBdT4kXPDDB9cJk2bJ6mh9ucxdlnNvH1e+roYkKmN9Nxw2yjz7VzeO9oOz2zJ04Pw==}
    engines: {node: '>=10.0.0'}
    peerDependencies:
      bufferutil: ^4.0.1
      utf-8-validate: '>=5.0.2'
    peerDependenciesMeta:
      bufferutil:
        optional: true
      utf-8-validate:
        optional: true

  xml-name-validator@4.0.0:
    resolution: {integrity: sha512-ICP2e+jsHvAj2E2lIHxa5tjXRlKDJo4IdvPvCXbXQGdzSfmSpNVyIKMvoZHjDY9DP0zV17iI85o90vRFXNccRw==}
    engines: {node: '>=12'}

  xmlchars@2.2.0:
    resolution: {integrity: sha512-JZnDKK8B0RCDw84FNdDAIpZK+JuJw+s7Lz8nksI7SIuU3UXJJslUthsi+uWBUYOwPFwW7W7PRLRfUKpxjtjFCw==}

  y18n@5.0.8:
    resolution: {integrity: sha512-0pfFzegeDWJHJIAmTLRP2DwHjdF5s7jo9tuztdQxAhINCdvS+3nGINqPd00AphqJR/0LhANUS6/+7SCb98YOfA==}
    engines: {node: '>=10'}

  yallist@3.1.1:
    resolution: {integrity: sha512-a4UGQaWPH59mOXUYnAG2ewncQS4i4F43Tv3JoAM+s2VDAmS9NsK8GpDMLrCHPksFT7h3K6TOoUNn2pb7RoXx4g==}

  yargs-parser@21.1.1:
    resolution: {integrity: sha512-tVpsJW7DdjecAiFpbIB1e3qxIQsE6NoPc5/eTdrbbIC4h0LVsWhnoa3g+m2HclBIujHzsxZ4VJVA+GUuc2/LBw==}
    engines: {node: '>=12'}

  yargs@17.7.2:
    resolution: {integrity: sha512-7dSzzRQ++CKnNI/krKnYRV7JKKPUXMEh61soaHKg9mrWEhzFWhFnxPxGl+69cD1Ou63C13NUPCnmIcrvqCuM6w==}
    engines: {node: '>=12'}

  yocto-queue@0.1.0:
    resolution: {integrity: sha512-rVksvsnNCdJ/ohGc6xgPwyN8eheCxsiLM8mxuE/t/mOVqJewPuO1miLpTHQiRgTKCLexL4MeAFVagts7HmNZ2Q==}
    engines: {node: '>=10'}

snapshots:

  3d-force-graph@1.73.3:
    dependencies:
      accessor-fn: 1.5.1
      kapsule: 1.14.5
      three: 0.128.0
      three-forcegraph: 1.41.14(three@0.128.0)
      three-render-objects: 1.29.4(three@0.128.0)

  '@ampproject/remapping@2.3.0':
    dependencies:
      '@jridgewell/gen-mapping': 0.3.5
      '@jridgewell/trace-mapping': 0.3.25

  '@babel/cli@7.25.6(@babel/core@7.25.2)':
    dependencies:
      '@babel/core': 7.25.2
      '@jridgewell/trace-mapping': 0.3.25
      commander: 6.2.1
      convert-source-map: 2.0.0
      fs-readdir-recursive: 1.1.0
      glob: 7.2.3
      make-dir: 2.1.0
      slash: 2.0.0
    optionalDependencies:
      '@nicolo-ribaudo/chokidar-2': 2.1.8-no-fsevents.3
      chokidar: 3.6.0

  '@babel/code-frame@7.24.7':
    dependencies:
      '@babel/highlight': 7.24.7
      picocolors: 1.1.0

  '@babel/compat-data@7.25.4': {}

  '@babel/core@7.25.2':
    dependencies:
      '@ampproject/remapping': 2.3.0
      '@babel/code-frame': 7.24.7
      '@babel/generator': 7.25.6
      '@babel/helper-compilation-targets': 7.25.2
      '@babel/helper-module-transforms': 7.25.2(@babel/core@7.25.2)
      '@babel/helpers': 7.25.6
      '@babel/parser': 7.25.6
      '@babel/template': 7.25.0
      '@babel/traverse': 7.25.6
      '@babel/types': 7.25.6
      convert-source-map: 2.0.0
      debug: 4.3.7
      gensync: 1.0.0-beta.2
      json5: 2.2.3
      semver: 6.3.1
    transitivePeerDependencies:
      - supports-color

  '@babel/generator@7.25.6':
    dependencies:
      '@babel/types': 7.25.6
      '@jridgewell/gen-mapping': 0.3.5
      '@jridgewell/trace-mapping': 0.3.25
      jsesc: 2.5.2

  '@babel/helper-annotate-as-pure@7.24.7':
    dependencies:
      '@babel/types': 7.25.6

  '@babel/helper-builder-binary-assignment-operator-visitor@7.24.7':
    dependencies:
      '@babel/traverse': 7.25.6
      '@babel/types': 7.25.6
    transitivePeerDependencies:
      - supports-color

  '@babel/helper-compilation-targets@7.25.2':
    dependencies:
      '@babel/compat-data': 7.25.4
      '@babel/helper-validator-option': 7.24.8
      browserslist: 4.23.3
      lru-cache: 5.1.1
      semver: 6.3.1

  '@babel/helper-create-class-features-plugin@7.25.4(@babel/core@7.25.2)':
    dependencies:
      '@babel/core': 7.25.2
      '@babel/helper-annotate-as-pure': 7.24.7
      '@babel/helper-member-expression-to-functions': 7.24.8
      '@babel/helper-optimise-call-expression': 7.24.7
      '@babel/helper-replace-supers': 7.25.0(@babel/core@7.25.2)
      '@babel/helper-skip-transparent-expression-wrappers': 7.24.7
      '@babel/traverse': 7.25.6
      semver: 6.3.1
    transitivePeerDependencies:
      - supports-color

  '@babel/helper-create-regexp-features-plugin@7.25.2(@babel/core@7.25.2)':
    dependencies:
      '@babel/core': 7.25.2
      '@babel/helper-annotate-as-pure': 7.24.7
      regexpu-core: 5.3.2
      semver: 6.3.1

  '@babel/helper-define-polyfill-provider@0.6.2(@babel/core@7.25.2)':
    dependencies:
      '@babel/core': 7.25.2
      '@babel/helper-compilation-targets': 7.25.2
      '@babel/helper-plugin-utils': 7.24.8
      debug: 4.3.7
      lodash.debounce: 4.0.8
      resolve: 1.22.8
    transitivePeerDependencies:
      - supports-color

  '@babel/helper-member-expression-to-functions@7.24.8':
    dependencies:
      '@babel/traverse': 7.25.6
      '@babel/types': 7.25.6
    transitivePeerDependencies:
      - supports-color

  '@babel/helper-module-imports@7.24.7':
    dependencies:
      '@babel/traverse': 7.25.6
      '@babel/types': 7.25.6
    transitivePeerDependencies:
      - supports-color

  '@babel/helper-module-transforms@7.25.2(@babel/core@7.25.2)':
    dependencies:
      '@babel/core': 7.25.2
      '@babel/helper-module-imports': 7.24.7
      '@babel/helper-simple-access': 7.24.7
      '@babel/helper-validator-identifier': 7.24.7
      '@babel/traverse': 7.25.6
    transitivePeerDependencies:
      - supports-color

  '@babel/helper-optimise-call-expression@7.24.7':
    dependencies:
      '@babel/types': 7.25.6

  '@babel/helper-plugin-utils@7.24.8': {}

  '@babel/helper-remap-async-to-generator@7.25.0(@babel/core@7.25.2)':
    dependencies:
      '@babel/core': 7.25.2
      '@babel/helper-annotate-as-pure': 7.24.7
      '@babel/helper-wrap-function': 7.25.0
      '@babel/traverse': 7.25.6
    transitivePeerDependencies:
      - supports-color

  '@babel/helper-replace-supers@7.25.0(@babel/core@7.25.2)':
    dependencies:
      '@babel/core': 7.25.2
      '@babel/helper-member-expression-to-functions': 7.24.8
      '@babel/helper-optimise-call-expression': 7.24.7
      '@babel/traverse': 7.25.6
    transitivePeerDependencies:
      - supports-color

  '@babel/helper-simple-access@7.24.7':
    dependencies:
      '@babel/traverse': 7.25.6
      '@babel/types': 7.25.6
    transitivePeerDependencies:
      - supports-color

  '@babel/helper-skip-transparent-expression-wrappers@7.24.7':
    dependencies:
      '@babel/traverse': 7.25.6
      '@babel/types': 7.25.6
    transitivePeerDependencies:
      - supports-color

  '@babel/helper-string-parser@7.24.8': {}

  '@babel/helper-validator-identifier@7.24.7': {}

  '@babel/helper-validator-option@7.24.8': {}

  '@babel/helper-wrap-function@7.25.0':
    dependencies:
      '@babel/template': 7.25.0
      '@babel/traverse': 7.25.6
      '@babel/types': 7.25.6
    transitivePeerDependencies:
      - supports-color

  '@babel/helpers@7.25.6':
    dependencies:
      '@babel/template': 7.25.0
      '@babel/types': 7.25.6

  '@babel/highlight@7.24.7':
    dependencies:
      '@babel/helper-validator-identifier': 7.24.7
      chalk: 2.4.2
      js-tokens: 4.0.0
      picocolors: 1.1.0

  '@babel/parser@7.25.6':
    dependencies:
      '@babel/types': 7.25.6

  '@babel/plugin-bugfix-firefox-class-in-computed-class-key@7.25.3(@babel/core@7.25.2)':
    dependencies:
      '@babel/core': 7.25.2
      '@babel/helper-plugin-utils': 7.24.8
      '@babel/traverse': 7.25.6
    transitivePeerDependencies:
      - supports-color

  '@babel/plugin-bugfix-safari-class-field-initializer-scope@7.25.0(@babel/core@7.25.2)':
    dependencies:
      '@babel/core': 7.25.2
      '@babel/helper-plugin-utils': 7.24.8

  '@babel/plugin-bugfix-safari-id-destructuring-collision-in-function-expression@7.25.0(@babel/core@7.25.2)':
    dependencies:
      '@babel/core': 7.25.2
      '@babel/helper-plugin-utils': 7.24.8

  '@babel/plugin-bugfix-v8-spread-parameters-in-optional-chaining@7.24.7(@babel/core@7.25.2)':
    dependencies:
      '@babel/core': 7.25.2
      '@babel/helper-plugin-utils': 7.24.8
      '@babel/helper-skip-transparent-expression-wrappers': 7.24.7
      '@babel/plugin-transform-optional-chaining': 7.24.8(@babel/core@7.25.2)
    transitivePeerDependencies:
      - supports-color

  '@babel/plugin-bugfix-v8-static-class-fields-redefine-readonly@7.25.0(@babel/core@7.25.2)':
    dependencies:
      '@babel/core': 7.25.2
      '@babel/helper-plugin-utils': 7.24.8
      '@babel/traverse': 7.25.6
    transitivePeerDependencies:
      - supports-color

  '@babel/plugin-proposal-private-property-in-object@7.21.0-placeholder-for-preset-env.2(@babel/core@7.25.2)':
    dependencies:
      '@babel/core': 7.25.2

  '@babel/plugin-syntax-async-generators@7.8.4(@babel/core@7.25.2)':
    dependencies:
      '@babel/core': 7.25.2
      '@babel/helper-plugin-utils': 7.24.8

  '@babel/plugin-syntax-bigint@7.8.3(@babel/core@7.25.2)':
    dependencies:
      '@babel/core': 7.25.2
      '@babel/helper-plugin-utils': 7.24.8

  '@babel/plugin-syntax-class-properties@7.12.13(@babel/core@7.25.2)':
    dependencies:
      '@babel/core': 7.25.2
      '@babel/helper-plugin-utils': 7.24.8

  '@babel/plugin-syntax-class-static-block@7.14.5(@babel/core@7.25.2)':
    dependencies:
      '@babel/core': 7.25.2
      '@babel/helper-plugin-utils': 7.24.8

  '@babel/plugin-syntax-dynamic-import@7.8.3(@babel/core@7.25.2)':
    dependencies:
      '@babel/core': 7.25.2
      '@babel/helper-plugin-utils': 7.24.8

  '@babel/plugin-syntax-export-namespace-from@7.8.3(@babel/core@7.25.2)':
    dependencies:
      '@babel/core': 7.25.2
      '@babel/helper-plugin-utils': 7.24.8

  '@babel/plugin-syntax-import-assertions@7.25.6(@babel/core@7.25.2)':
    dependencies:
      '@babel/core': 7.25.2
      '@babel/helper-plugin-utils': 7.24.8

  '@babel/plugin-syntax-import-attributes@7.25.6(@babel/core@7.25.2)':
    dependencies:
      '@babel/core': 7.25.2
      '@babel/helper-plugin-utils': 7.24.8

  '@babel/plugin-syntax-import-meta@7.10.4(@babel/core@7.25.2)':
    dependencies:
      '@babel/core': 7.25.2
      '@babel/helper-plugin-utils': 7.24.8

  '@babel/plugin-syntax-json-strings@7.8.3(@babel/core@7.25.2)':
    dependencies:
      '@babel/core': 7.25.2
      '@babel/helper-plugin-utils': 7.24.8

  '@babel/plugin-syntax-jsx@7.24.7(@babel/core@7.25.2)':
    dependencies:
      '@babel/core': 7.25.2
      '@babel/helper-plugin-utils': 7.24.8

  '@babel/plugin-syntax-logical-assignment-operators@7.10.4(@babel/core@7.25.2)':
    dependencies:
      '@babel/core': 7.25.2
      '@babel/helper-plugin-utils': 7.24.8

  '@babel/plugin-syntax-nullish-coalescing-operator@7.8.3(@babel/core@7.25.2)':
    dependencies:
      '@babel/core': 7.25.2
      '@babel/helper-plugin-utils': 7.24.8

  '@babel/plugin-syntax-numeric-separator@7.10.4(@babel/core@7.25.2)':
    dependencies:
      '@babel/core': 7.25.2
      '@babel/helper-plugin-utils': 7.24.8

  '@babel/plugin-syntax-object-rest-spread@7.8.3(@babel/core@7.25.2)':
    dependencies:
      '@babel/core': 7.25.2
      '@babel/helper-plugin-utils': 7.24.8

  '@babel/plugin-syntax-optional-catch-binding@7.8.3(@babel/core@7.25.2)':
    dependencies:
      '@babel/core': 7.25.2
      '@babel/helper-plugin-utils': 7.24.8

  '@babel/plugin-syntax-optional-chaining@7.8.3(@babel/core@7.25.2)':
    dependencies:
      '@babel/core': 7.25.2
      '@babel/helper-plugin-utils': 7.24.8

  '@babel/plugin-syntax-private-property-in-object@7.14.5(@babel/core@7.25.2)':
    dependencies:
      '@babel/core': 7.25.2
      '@babel/helper-plugin-utils': 7.24.8

  '@babel/plugin-syntax-top-level-await@7.14.5(@babel/core@7.25.2)':
    dependencies:
      '@babel/core': 7.25.2
      '@babel/helper-plugin-utils': 7.24.8

  '@babel/plugin-syntax-typescript@7.25.4(@babel/core@7.25.2)':
    dependencies:
      '@babel/core': 7.25.2
      '@babel/helper-plugin-utils': 7.24.8

  '@babel/plugin-syntax-unicode-sets-regex@7.18.6(@babel/core@7.25.2)':
    dependencies:
      '@babel/core': 7.25.2
      '@babel/helper-create-regexp-features-plugin': 7.25.2(@babel/core@7.25.2)
      '@babel/helper-plugin-utils': 7.24.8

  '@babel/plugin-transform-arrow-functions@7.24.7(@babel/core@7.25.2)':
    dependencies:
      '@babel/core': 7.25.2
      '@babel/helper-plugin-utils': 7.24.8

  '@babel/plugin-transform-async-generator-functions@7.25.4(@babel/core@7.25.2)':
    dependencies:
      '@babel/core': 7.25.2
      '@babel/helper-plugin-utils': 7.24.8
      '@babel/helper-remap-async-to-generator': 7.25.0(@babel/core@7.25.2)
      '@babel/plugin-syntax-async-generators': 7.8.4(@babel/core@7.25.2)
      '@babel/traverse': 7.25.6
    transitivePeerDependencies:
      - supports-color

  '@babel/plugin-transform-async-to-generator@7.24.7(@babel/core@7.25.2)':
    dependencies:
      '@babel/core': 7.25.2
      '@babel/helper-module-imports': 7.24.7
      '@babel/helper-plugin-utils': 7.24.8
      '@babel/helper-remap-async-to-generator': 7.25.0(@babel/core@7.25.2)
    transitivePeerDependencies:
      - supports-color

  '@babel/plugin-transform-block-scoped-functions@7.24.7(@babel/core@7.25.2)':
    dependencies:
      '@babel/core': 7.25.2
      '@babel/helper-plugin-utils': 7.24.8

  '@babel/plugin-transform-block-scoping@7.25.0(@babel/core@7.25.2)':
    dependencies:
      '@babel/core': 7.25.2
      '@babel/helper-plugin-utils': 7.24.8

  '@babel/plugin-transform-class-properties@7.25.4(@babel/core@7.25.2)':
    dependencies:
      '@babel/core': 7.25.2
      '@babel/helper-create-class-features-plugin': 7.25.4(@babel/core@7.25.2)
      '@babel/helper-plugin-utils': 7.24.8
    transitivePeerDependencies:
      - supports-color

  '@babel/plugin-transform-class-static-block@7.24.7(@babel/core@7.25.2)':
    dependencies:
      '@babel/core': 7.25.2
      '@babel/helper-create-class-features-plugin': 7.25.4(@babel/core@7.25.2)
      '@babel/helper-plugin-utils': 7.24.8
      '@babel/plugin-syntax-class-static-block': 7.14.5(@babel/core@7.25.2)
    transitivePeerDependencies:
      - supports-color

  '@babel/plugin-transform-classes@7.25.4(@babel/core@7.25.2)':
    dependencies:
      '@babel/core': 7.25.2
      '@babel/helper-annotate-as-pure': 7.24.7
      '@babel/helper-compilation-targets': 7.25.2
      '@babel/helper-plugin-utils': 7.24.8
      '@babel/helper-replace-supers': 7.25.0(@babel/core@7.25.2)
      '@babel/traverse': 7.25.6
      globals: 11.12.0
    transitivePeerDependencies:
      - supports-color

  '@babel/plugin-transform-computed-properties@7.24.7(@babel/core@7.25.2)':
    dependencies:
      '@babel/core': 7.25.2
      '@babel/helper-plugin-utils': 7.24.8
      '@babel/template': 7.25.0

  '@babel/plugin-transform-destructuring@7.24.8(@babel/core@7.25.2)':
    dependencies:
      '@babel/core': 7.25.2
      '@babel/helper-plugin-utils': 7.24.8

  '@babel/plugin-transform-dotall-regex@7.24.7(@babel/core@7.25.2)':
    dependencies:
      '@babel/core': 7.25.2
      '@babel/helper-create-regexp-features-plugin': 7.25.2(@babel/core@7.25.2)
      '@babel/helper-plugin-utils': 7.24.8

  '@babel/plugin-transform-duplicate-keys@7.24.7(@babel/core@7.25.2)':
    dependencies:
      '@babel/core': 7.25.2
      '@babel/helper-plugin-utils': 7.24.8

  '@babel/plugin-transform-duplicate-named-capturing-groups-regex@7.25.0(@babel/core@7.25.2)':
    dependencies:
      '@babel/core': 7.25.2
      '@babel/helper-create-regexp-features-plugin': 7.25.2(@babel/core@7.25.2)
      '@babel/helper-plugin-utils': 7.24.8

  '@babel/plugin-transform-dynamic-import@7.24.7(@babel/core@7.25.2)':
    dependencies:
      '@babel/core': 7.25.2
      '@babel/helper-plugin-utils': 7.24.8
      '@babel/plugin-syntax-dynamic-import': 7.8.3(@babel/core@7.25.2)

  '@babel/plugin-transform-exponentiation-operator@7.24.7(@babel/core@7.25.2)':
    dependencies:
      '@babel/core': 7.25.2
      '@babel/helper-builder-binary-assignment-operator-visitor': 7.24.7
      '@babel/helper-plugin-utils': 7.24.8
    transitivePeerDependencies:
      - supports-color

  '@babel/plugin-transform-export-namespace-from@7.24.7(@babel/core@7.25.2)':
    dependencies:
      '@babel/core': 7.25.2
      '@babel/helper-plugin-utils': 7.24.8
      '@babel/plugin-syntax-export-namespace-from': 7.8.3(@babel/core@7.25.2)

  '@babel/plugin-transform-for-of@7.24.7(@babel/core@7.25.2)':
    dependencies:
      '@babel/core': 7.25.2
      '@babel/helper-plugin-utils': 7.24.8
      '@babel/helper-skip-transparent-expression-wrappers': 7.24.7
    transitivePeerDependencies:
      - supports-color

  '@babel/plugin-transform-function-name@7.25.1(@babel/core@7.25.2)':
    dependencies:
      '@babel/core': 7.25.2
      '@babel/helper-compilation-targets': 7.25.2
      '@babel/helper-plugin-utils': 7.24.8
      '@babel/traverse': 7.25.6
    transitivePeerDependencies:
      - supports-color

  '@babel/plugin-transform-json-strings@7.24.7(@babel/core@7.25.2)':
    dependencies:
      '@babel/core': 7.25.2
      '@babel/helper-plugin-utils': 7.24.8
      '@babel/plugin-syntax-json-strings': 7.8.3(@babel/core@7.25.2)

  '@babel/plugin-transform-literals@7.25.2(@babel/core@7.25.2)':
    dependencies:
      '@babel/core': 7.25.2
      '@babel/helper-plugin-utils': 7.24.8

  '@babel/plugin-transform-logical-assignment-operators@7.24.7(@babel/core@7.25.2)':
    dependencies:
      '@babel/core': 7.25.2
      '@babel/helper-plugin-utils': 7.24.8
      '@babel/plugin-syntax-logical-assignment-operators': 7.10.4(@babel/core@7.25.2)

  '@babel/plugin-transform-member-expression-literals@7.24.7(@babel/core@7.25.2)':
    dependencies:
      '@babel/core': 7.25.2
      '@babel/helper-plugin-utils': 7.24.8

  '@babel/plugin-transform-modules-amd@7.24.7(@babel/core@7.25.2)':
    dependencies:
      '@babel/core': 7.25.2
      '@babel/helper-module-transforms': 7.25.2(@babel/core@7.25.2)
      '@babel/helper-plugin-utils': 7.24.8
    transitivePeerDependencies:
      - supports-color

  '@babel/plugin-transform-modules-commonjs@7.24.8(@babel/core@7.25.2)':
    dependencies:
      '@babel/core': 7.25.2
      '@babel/helper-module-transforms': 7.25.2(@babel/core@7.25.2)
      '@babel/helper-plugin-utils': 7.24.8
      '@babel/helper-simple-access': 7.24.7
    transitivePeerDependencies:
      - supports-color

  '@babel/plugin-transform-modules-systemjs@7.25.0(@babel/core@7.25.2)':
    dependencies:
      '@babel/core': 7.25.2
      '@babel/helper-module-transforms': 7.25.2(@babel/core@7.25.2)
      '@babel/helper-plugin-utils': 7.24.8
      '@babel/helper-validator-identifier': 7.24.7
      '@babel/traverse': 7.25.6
    transitivePeerDependencies:
      - supports-color

  '@babel/plugin-transform-modules-umd@7.24.7(@babel/core@7.25.2)':
    dependencies:
      '@babel/core': 7.25.2
      '@babel/helper-module-transforms': 7.25.2(@babel/core@7.25.2)
      '@babel/helper-plugin-utils': 7.24.8
    transitivePeerDependencies:
      - supports-color

  '@babel/plugin-transform-named-capturing-groups-regex@7.24.7(@babel/core@7.25.2)':
    dependencies:
      '@babel/core': 7.25.2
      '@babel/helper-create-regexp-features-plugin': 7.25.2(@babel/core@7.25.2)
      '@babel/helper-plugin-utils': 7.24.8

  '@babel/plugin-transform-new-target@7.24.7(@babel/core@7.25.2)':
    dependencies:
      '@babel/core': 7.25.2
      '@babel/helper-plugin-utils': 7.24.8

  '@babel/plugin-transform-nullish-coalescing-operator@7.24.7(@babel/core@7.25.2)':
    dependencies:
      '@babel/core': 7.25.2
      '@babel/helper-plugin-utils': 7.24.8
      '@babel/plugin-syntax-nullish-coalescing-operator': 7.8.3(@babel/core@7.25.2)

  '@babel/plugin-transform-numeric-separator@7.24.7(@babel/core@7.25.2)':
    dependencies:
      '@babel/core': 7.25.2
      '@babel/helper-plugin-utils': 7.24.8
      '@babel/plugin-syntax-numeric-separator': 7.10.4(@babel/core@7.25.2)

  '@babel/plugin-transform-object-rest-spread@7.24.7(@babel/core@7.25.2)':
    dependencies:
      '@babel/core': 7.25.2
      '@babel/helper-compilation-targets': 7.25.2
      '@babel/helper-plugin-utils': 7.24.8
      '@babel/plugin-syntax-object-rest-spread': 7.8.3(@babel/core@7.25.2)
      '@babel/plugin-transform-parameters': 7.24.7(@babel/core@7.25.2)

  '@babel/plugin-transform-object-super@7.24.7(@babel/core@7.25.2)':
    dependencies:
      '@babel/core': 7.25.2
      '@babel/helper-plugin-utils': 7.24.8
      '@babel/helper-replace-supers': 7.25.0(@babel/core@7.25.2)
    transitivePeerDependencies:
      - supports-color

  '@babel/plugin-transform-optional-catch-binding@7.24.7(@babel/core@7.25.2)':
    dependencies:
      '@babel/core': 7.25.2
      '@babel/helper-plugin-utils': 7.24.8
      '@babel/plugin-syntax-optional-catch-binding': 7.8.3(@babel/core@7.25.2)

  '@babel/plugin-transform-optional-chaining@7.24.8(@babel/core@7.25.2)':
    dependencies:
      '@babel/core': 7.25.2
      '@babel/helper-plugin-utils': 7.24.8
      '@babel/helper-skip-transparent-expression-wrappers': 7.24.7
      '@babel/plugin-syntax-optional-chaining': 7.8.3(@babel/core@7.25.2)
    transitivePeerDependencies:
      - supports-color

  '@babel/plugin-transform-parameters@7.24.7(@babel/core@7.25.2)':
    dependencies:
      '@babel/core': 7.25.2
      '@babel/helper-plugin-utils': 7.24.8

  '@babel/plugin-transform-private-methods@7.25.4(@babel/core@7.25.2)':
    dependencies:
      '@babel/core': 7.25.2
      '@babel/helper-create-class-features-plugin': 7.25.4(@babel/core@7.25.2)
      '@babel/helper-plugin-utils': 7.24.8
    transitivePeerDependencies:
      - supports-color

  '@babel/plugin-transform-private-property-in-object@7.24.7(@babel/core@7.25.2)':
    dependencies:
      '@babel/core': 7.25.2
      '@babel/helper-annotate-as-pure': 7.24.7
      '@babel/helper-create-class-features-plugin': 7.25.4(@babel/core@7.25.2)
      '@babel/helper-plugin-utils': 7.24.8
      '@babel/plugin-syntax-private-property-in-object': 7.14.5(@babel/core@7.25.2)
    transitivePeerDependencies:
      - supports-color

  '@babel/plugin-transform-property-literals@7.24.7(@babel/core@7.25.2)':
    dependencies:
      '@babel/core': 7.25.2
      '@babel/helper-plugin-utils': 7.24.8

  '@babel/plugin-transform-react-display-name@7.24.7(@babel/core@7.25.2)':
    dependencies:
      '@babel/core': 7.25.2
      '@babel/helper-plugin-utils': 7.24.8

  '@babel/plugin-transform-react-jsx-development@7.24.7(@babel/core@7.25.2)':
    dependencies:
      '@babel/core': 7.25.2
      '@babel/plugin-transform-react-jsx': 7.25.2(@babel/core@7.25.2)
    transitivePeerDependencies:
      - supports-color

  '@babel/plugin-transform-react-jsx@7.25.2(@babel/core@7.25.2)':
    dependencies:
      '@babel/core': 7.25.2
      '@babel/helper-annotate-as-pure': 7.24.7
      '@babel/helper-module-imports': 7.24.7
      '@babel/helper-plugin-utils': 7.24.8
      '@babel/plugin-syntax-jsx': 7.24.7(@babel/core@7.25.2)
      '@babel/types': 7.25.6
    transitivePeerDependencies:
      - supports-color

  '@babel/plugin-transform-react-pure-annotations@7.24.7(@babel/core@7.25.2)':
    dependencies:
      '@babel/core': 7.25.2
      '@babel/helper-annotate-as-pure': 7.24.7
      '@babel/helper-plugin-utils': 7.24.8

  '@babel/plugin-transform-regenerator@7.24.7(@babel/core@7.25.2)':
    dependencies:
      '@babel/core': 7.25.2
      '@babel/helper-plugin-utils': 7.24.8
      regenerator-transform: 0.15.2

  '@babel/plugin-transform-reserved-words@7.24.7(@babel/core@7.25.2)':
    dependencies:
      '@babel/core': 7.25.2
      '@babel/helper-plugin-utils': 7.24.8

  '@babel/plugin-transform-runtime@7.25.4(@babel/core@7.25.2)':
    dependencies:
      '@babel/core': 7.25.2
      '@babel/helper-module-imports': 7.24.7
      '@babel/helper-plugin-utils': 7.24.8
      babel-plugin-polyfill-corejs2: 0.4.11(@babel/core@7.25.2)
      babel-plugin-polyfill-corejs3: 0.10.6(@babel/core@7.25.2)
      babel-plugin-polyfill-regenerator: 0.6.2(@babel/core@7.25.2)
      semver: 6.3.1
    transitivePeerDependencies:
      - supports-color

  '@babel/plugin-transform-shorthand-properties@7.24.7(@babel/core@7.25.2)':
    dependencies:
      '@babel/core': 7.25.2
      '@babel/helper-plugin-utils': 7.24.8

  '@babel/plugin-transform-spread@7.24.7(@babel/core@7.25.2)':
    dependencies:
      '@babel/core': 7.25.2
      '@babel/helper-plugin-utils': 7.24.8
      '@babel/helper-skip-transparent-expression-wrappers': 7.24.7
    transitivePeerDependencies:
      - supports-color

  '@babel/plugin-transform-sticky-regex@7.24.7(@babel/core@7.25.2)':
    dependencies:
      '@babel/core': 7.25.2
      '@babel/helper-plugin-utils': 7.24.8

  '@babel/plugin-transform-template-literals@7.24.7(@babel/core@7.25.2)':
    dependencies:
      '@babel/core': 7.25.2
      '@babel/helper-plugin-utils': 7.24.8

  '@babel/plugin-transform-typeof-symbol@7.24.8(@babel/core@7.25.2)':
    dependencies:
      '@babel/core': 7.25.2
      '@babel/helper-plugin-utils': 7.24.8

  '@babel/plugin-transform-unicode-escapes@7.24.7(@babel/core@7.25.2)':
    dependencies:
      '@babel/core': 7.25.2
      '@babel/helper-plugin-utils': 7.24.8

  '@babel/plugin-transform-unicode-property-regex@7.24.7(@babel/core@7.25.2)':
    dependencies:
      '@babel/core': 7.25.2
      '@babel/helper-create-regexp-features-plugin': 7.25.2(@babel/core@7.25.2)
      '@babel/helper-plugin-utils': 7.24.8

  '@babel/plugin-transform-unicode-regex@7.24.7(@babel/core@7.25.2)':
    dependencies:
      '@babel/core': 7.25.2
      '@babel/helper-create-regexp-features-plugin': 7.25.2(@babel/core@7.25.2)
      '@babel/helper-plugin-utils': 7.24.8

  '@babel/plugin-transform-unicode-sets-regex@7.25.4(@babel/core@7.25.2)':
    dependencies:
      '@babel/core': 7.25.2
      '@babel/helper-create-regexp-features-plugin': 7.25.2(@babel/core@7.25.2)
      '@babel/helper-plugin-utils': 7.24.8

  '@babel/preset-env@7.25.4(@babel/core@7.25.2)':
    dependencies:
      '@babel/compat-data': 7.25.4
      '@babel/core': 7.25.2
      '@babel/helper-compilation-targets': 7.25.2
      '@babel/helper-plugin-utils': 7.24.8
      '@babel/helper-validator-option': 7.24.8
      '@babel/plugin-bugfix-firefox-class-in-computed-class-key': 7.25.3(@babel/core@7.25.2)
      '@babel/plugin-bugfix-safari-class-field-initializer-scope': 7.25.0(@babel/core@7.25.2)
      '@babel/plugin-bugfix-safari-id-destructuring-collision-in-function-expression': 7.25.0(@babel/core@7.25.2)
      '@babel/plugin-bugfix-v8-spread-parameters-in-optional-chaining': 7.24.7(@babel/core@7.25.2)
      '@babel/plugin-bugfix-v8-static-class-fields-redefine-readonly': 7.25.0(@babel/core@7.25.2)
      '@babel/plugin-proposal-private-property-in-object': 7.21.0-placeholder-for-preset-env.2(@babel/core@7.25.2)
      '@babel/plugin-syntax-async-generators': 7.8.4(@babel/core@7.25.2)
      '@babel/plugin-syntax-class-properties': 7.12.13(@babel/core@7.25.2)
      '@babel/plugin-syntax-class-static-block': 7.14.5(@babel/core@7.25.2)
      '@babel/plugin-syntax-dynamic-import': 7.8.3(@babel/core@7.25.2)
      '@babel/plugin-syntax-export-namespace-from': 7.8.3(@babel/core@7.25.2)
      '@babel/plugin-syntax-import-assertions': 7.25.6(@babel/core@7.25.2)
      '@babel/plugin-syntax-import-attributes': 7.25.6(@babel/core@7.25.2)
      '@babel/plugin-syntax-import-meta': 7.10.4(@babel/core@7.25.2)
      '@babel/plugin-syntax-json-strings': 7.8.3(@babel/core@7.25.2)
      '@babel/plugin-syntax-logical-assignment-operators': 7.10.4(@babel/core@7.25.2)
      '@babel/plugin-syntax-nullish-coalescing-operator': 7.8.3(@babel/core@7.25.2)
      '@babel/plugin-syntax-numeric-separator': 7.10.4(@babel/core@7.25.2)
      '@babel/plugin-syntax-object-rest-spread': 7.8.3(@babel/core@7.25.2)
      '@babel/plugin-syntax-optional-catch-binding': 7.8.3(@babel/core@7.25.2)
      '@babel/plugin-syntax-optional-chaining': 7.8.3(@babel/core@7.25.2)
      '@babel/plugin-syntax-private-property-in-object': 7.14.5(@babel/core@7.25.2)
      '@babel/plugin-syntax-top-level-await': 7.14.5(@babel/core@7.25.2)
      '@babel/plugin-syntax-unicode-sets-regex': 7.18.6(@babel/core@7.25.2)
      '@babel/plugin-transform-arrow-functions': 7.24.7(@babel/core@7.25.2)
      '@babel/plugin-transform-async-generator-functions': 7.25.4(@babel/core@7.25.2)
      '@babel/plugin-transform-async-to-generator': 7.24.7(@babel/core@7.25.2)
      '@babel/plugin-transform-block-scoped-functions': 7.24.7(@babel/core@7.25.2)
      '@babel/plugin-transform-block-scoping': 7.25.0(@babel/core@7.25.2)
      '@babel/plugin-transform-class-properties': 7.25.4(@babel/core@7.25.2)
      '@babel/plugin-transform-class-static-block': 7.24.7(@babel/core@7.25.2)
      '@babel/plugin-transform-classes': 7.25.4(@babel/core@7.25.2)
      '@babel/plugin-transform-computed-properties': 7.24.7(@babel/core@7.25.2)
      '@babel/plugin-transform-destructuring': 7.24.8(@babel/core@7.25.2)
      '@babel/plugin-transform-dotall-regex': 7.24.7(@babel/core@7.25.2)
      '@babel/plugin-transform-duplicate-keys': 7.24.7(@babel/core@7.25.2)
      '@babel/plugin-transform-duplicate-named-capturing-groups-regex': 7.25.0(@babel/core@7.25.2)
      '@babel/plugin-transform-dynamic-import': 7.24.7(@babel/core@7.25.2)
      '@babel/plugin-transform-exponentiation-operator': 7.24.7(@babel/core@7.25.2)
      '@babel/plugin-transform-export-namespace-from': 7.24.7(@babel/core@7.25.2)
      '@babel/plugin-transform-for-of': 7.24.7(@babel/core@7.25.2)
      '@babel/plugin-transform-function-name': 7.25.1(@babel/core@7.25.2)
      '@babel/plugin-transform-json-strings': 7.24.7(@babel/core@7.25.2)
      '@babel/plugin-transform-literals': 7.25.2(@babel/core@7.25.2)
      '@babel/plugin-transform-logical-assignment-operators': 7.24.7(@babel/core@7.25.2)
      '@babel/plugin-transform-member-expression-literals': 7.24.7(@babel/core@7.25.2)
      '@babel/plugin-transform-modules-amd': 7.24.7(@babel/core@7.25.2)
      '@babel/plugin-transform-modules-commonjs': 7.24.8(@babel/core@7.25.2)
      '@babel/plugin-transform-modules-systemjs': 7.25.0(@babel/core@7.25.2)
      '@babel/plugin-transform-modules-umd': 7.24.7(@babel/core@7.25.2)
      '@babel/plugin-transform-named-capturing-groups-regex': 7.24.7(@babel/core@7.25.2)
      '@babel/plugin-transform-new-target': 7.24.7(@babel/core@7.25.2)
      '@babel/plugin-transform-nullish-coalescing-operator': 7.24.7(@babel/core@7.25.2)
      '@babel/plugin-transform-numeric-separator': 7.24.7(@babel/core@7.25.2)
      '@babel/plugin-transform-object-rest-spread': 7.24.7(@babel/core@7.25.2)
      '@babel/plugin-transform-object-super': 7.24.7(@babel/core@7.25.2)
      '@babel/plugin-transform-optional-catch-binding': 7.24.7(@babel/core@7.25.2)
      '@babel/plugin-transform-optional-chaining': 7.24.8(@babel/core@7.25.2)
      '@babel/plugin-transform-parameters': 7.24.7(@babel/core@7.25.2)
      '@babel/plugin-transform-private-methods': 7.25.4(@babel/core@7.25.2)
      '@babel/plugin-transform-private-property-in-object': 7.24.7(@babel/core@7.25.2)
      '@babel/plugin-transform-property-literals': 7.24.7(@babel/core@7.25.2)
      '@babel/plugin-transform-regenerator': 7.24.7(@babel/core@7.25.2)
      '@babel/plugin-transform-reserved-words': 7.24.7(@babel/core@7.25.2)
      '@babel/plugin-transform-shorthand-properties': 7.24.7(@babel/core@7.25.2)
      '@babel/plugin-transform-spread': 7.24.7(@babel/core@7.25.2)
      '@babel/plugin-transform-sticky-regex': 7.24.7(@babel/core@7.25.2)
      '@babel/plugin-transform-template-literals': 7.24.7(@babel/core@7.25.2)
      '@babel/plugin-transform-typeof-symbol': 7.24.8(@babel/core@7.25.2)
      '@babel/plugin-transform-unicode-escapes': 7.24.7(@babel/core@7.25.2)
      '@babel/plugin-transform-unicode-property-regex': 7.24.7(@babel/core@7.25.2)
      '@babel/plugin-transform-unicode-regex': 7.24.7(@babel/core@7.25.2)
      '@babel/plugin-transform-unicode-sets-regex': 7.25.4(@babel/core@7.25.2)
      '@babel/preset-modules': 0.1.6-no-external-plugins(@babel/core@7.25.2)
      babel-plugin-polyfill-corejs2: 0.4.11(@babel/core@7.25.2)
      babel-plugin-polyfill-corejs3: 0.10.6(@babel/core@7.25.2)
      babel-plugin-polyfill-regenerator: 0.6.2(@babel/core@7.25.2)
      core-js-compat: 3.38.1
      semver: 6.3.1
    transitivePeerDependencies:
      - supports-color

  '@babel/preset-modules@0.1.6-no-external-plugins(@babel/core@7.25.2)':
    dependencies:
      '@babel/core': 7.25.2
      '@babel/helper-plugin-utils': 7.24.8
      '@babel/types': 7.25.6
      esutils: 2.0.3

  '@babel/preset-react@7.24.7(@babel/core@7.25.2)':
    dependencies:
      '@babel/core': 7.25.2
      '@babel/helper-plugin-utils': 7.24.8
      '@babel/helper-validator-option': 7.24.8
      '@babel/plugin-transform-react-display-name': 7.24.7(@babel/core@7.25.2)
      '@babel/plugin-transform-react-jsx': 7.25.2(@babel/core@7.25.2)
      '@babel/plugin-transform-react-jsx-development': 7.24.7(@babel/core@7.25.2)
      '@babel/plugin-transform-react-pure-annotations': 7.24.7(@babel/core@7.25.2)
    transitivePeerDependencies:
      - supports-color

  '@babel/regjsgen@0.8.0': {}

  '@babel/runtime@7.25.6':
    dependencies:
      regenerator-runtime: 0.14.1

  '@babel/template@7.25.0':
    dependencies:
      '@babel/code-frame': 7.24.7
      '@babel/parser': 7.25.6
      '@babel/types': 7.25.6

  '@babel/traverse@7.25.6':
    dependencies:
      '@babel/code-frame': 7.24.7
      '@babel/generator': 7.25.6
      '@babel/parser': 7.25.6
      '@babel/template': 7.25.0
      '@babel/types': 7.25.6
      debug: 4.3.7
      globals: 11.12.0
    transitivePeerDependencies:
      - supports-color

  '@babel/types@7.25.6':
    dependencies:
      '@babel/helper-string-parser': 7.24.8
      '@babel/helper-validator-identifier': 7.24.7
      to-fast-properties: 2.0.0

  '@bcoe/v8-coverage@0.2.3': {}

  '@istanbuljs/load-nyc-config@1.1.0':
    dependencies:
      camelcase: 5.3.1
      find-up: 4.1.0
      get-package-type: 0.1.0
      js-yaml: 3.14.1
      resolve-from: 5.0.0

  '@istanbuljs/schema@0.1.3': {}

  '@jest/console@29.7.0':
    dependencies:
      '@jest/types': 29.6.3
      '@types/node': 22.5.4
      chalk: 4.1.2
      jest-message-util: 29.7.0
      jest-util: 29.7.0
      slash: 3.0.0

  '@jest/core@29.7.0':
    dependencies:
      '@jest/console': 29.7.0
      '@jest/reporters': 29.7.0
      '@jest/test-result': 29.7.0
      '@jest/transform': 29.7.0
      '@jest/types': 29.6.3
      '@types/node': 22.5.4
      ansi-escapes: 4.3.2
      chalk: 4.1.2
      ci-info: 3.9.0
      exit: 0.1.2
      graceful-fs: 4.2.11
      jest-changed-files: 29.7.0
      jest-config: 29.7.0(@types/node@22.5.4)
      jest-haste-map: 29.7.0
      jest-message-util: 29.7.0
      jest-regex-util: 29.6.3
      jest-resolve: 29.7.0
      jest-resolve-dependencies: 29.7.0
      jest-runner: 29.7.0
      jest-runtime: 29.7.0
      jest-snapshot: 29.7.0
      jest-util: 29.7.0
      jest-validate: 29.7.0
      jest-watcher: 29.7.0
      micromatch: 4.0.8
      pretty-format: 29.7.0
      slash: 3.0.0
      strip-ansi: 6.0.1
    transitivePeerDependencies:
      - babel-plugin-macros
      - supports-color
      - ts-node

  '@jest/environment@29.7.0':
    dependencies:
      '@jest/fake-timers': 29.7.0
      '@jest/types': 29.6.3
      '@types/node': 22.5.4
      jest-mock: 29.7.0

  '@jest/expect-utils@29.7.0':
    dependencies:
      jest-get-type: 29.6.3

  '@jest/expect@29.7.0':
    dependencies:
      expect: 29.7.0
      jest-snapshot: 29.7.0
    transitivePeerDependencies:
      - supports-color

  '@jest/fake-timers@29.7.0':
    dependencies:
      '@jest/types': 29.6.3
      '@sinonjs/fake-timers': 10.3.0
      '@types/node': 22.5.4
      jest-message-util: 29.7.0
      jest-mock: 29.7.0
      jest-util: 29.7.0

  '@jest/globals@29.7.0':
    dependencies:
      '@jest/environment': 29.7.0
      '@jest/expect': 29.7.0
      '@jest/types': 29.6.3
      jest-mock: 29.7.0
    transitivePeerDependencies:
      - supports-color

  '@jest/reporters@29.7.0':
    dependencies:
      '@bcoe/v8-coverage': 0.2.3
      '@jest/console': 29.7.0
      '@jest/test-result': 29.7.0
      '@jest/transform': 29.7.0
      '@jest/types': 29.6.3
      '@jridgewell/trace-mapping': 0.3.25
      '@types/node': 22.5.4
      chalk: 4.1.2
      collect-v8-coverage: 1.0.2
      exit: 0.1.2
      glob: 7.2.3
      graceful-fs: 4.2.11
      istanbul-lib-coverage: 3.2.2
      istanbul-lib-instrument: 6.0.3
      istanbul-lib-report: 3.0.1
      istanbul-lib-source-maps: 4.0.1
      istanbul-reports: 3.1.7
      jest-message-util: 29.7.0
      jest-util: 29.7.0
      jest-worker: 29.7.0
      slash: 3.0.0
      string-length: 4.0.2
      strip-ansi: 6.0.1
      v8-to-istanbul: 9.3.0
    transitivePeerDependencies:
      - supports-color

  '@jest/schemas@29.6.3':
    dependencies:
      '@sinclair/typebox': 0.27.8

  '@jest/source-map@29.6.3':
    dependencies:
      '@jridgewell/trace-mapping': 0.3.25
      callsites: 3.1.0
      graceful-fs: 4.2.11

  '@jest/test-result@29.7.0':
    dependencies:
      '@jest/console': 29.7.0
      '@jest/types': 29.6.3
      '@types/istanbul-lib-coverage': 2.0.6
      collect-v8-coverage: 1.0.2

  '@jest/test-sequencer@29.7.0':
    dependencies:
      '@jest/test-result': 29.7.0
      graceful-fs: 4.2.11
      jest-haste-map: 29.7.0
      slash: 3.0.0

  '@jest/transform@27.5.1':
    dependencies:
      '@babel/core': 7.25.2
      '@jest/types': 27.5.1
      babel-plugin-istanbul: 6.1.1
      chalk: 4.1.2
      convert-source-map: 1.9.0
      fast-json-stable-stringify: 2.1.0
      graceful-fs: 4.2.11
      jest-haste-map: 27.5.1
      jest-regex-util: 27.5.1
      jest-util: 27.5.1
      micromatch: 4.0.8
      pirates: 4.0.6
      slash: 3.0.0
      source-map: 0.6.1
      write-file-atomic: 3.0.3
    transitivePeerDependencies:
      - supports-color

  '@jest/transform@29.7.0':
    dependencies:
      '@babel/core': 7.25.2
      '@jest/types': 29.6.3
      '@jridgewell/trace-mapping': 0.3.25
      babel-plugin-istanbul: 6.1.1
      chalk: 4.1.2
      convert-source-map: 2.0.0
      fast-json-stable-stringify: 2.1.0
      graceful-fs: 4.2.11
      jest-haste-map: 29.7.0
      jest-regex-util: 29.6.3
      jest-util: 29.7.0
      micromatch: 4.0.8
      pirates: 4.0.6
      slash: 3.0.0
      write-file-atomic: 4.0.2
    transitivePeerDependencies:
      - supports-color

  '@jest/types@27.5.1':
    dependencies:
      '@types/istanbul-lib-coverage': 2.0.6
      '@types/istanbul-reports': 3.0.4
      '@types/node': 22.5.4
      '@types/yargs': 16.0.9
      chalk: 4.1.2

  '@jest/types@29.6.3':
    dependencies:
      '@jest/schemas': 29.6.3
      '@types/istanbul-lib-coverage': 2.0.6
      '@types/istanbul-reports': 3.0.4
      '@types/node': 22.5.4
      '@types/yargs': 17.0.33
      chalk: 4.1.2

  '@jridgewell/gen-mapping@0.3.5':
    dependencies:
      '@jridgewell/set-array': 1.2.1
      '@jridgewell/sourcemap-codec': 1.5.0
      '@jridgewell/trace-mapping': 0.3.25

  '@jridgewell/resolve-uri@3.1.2': {}

  '@jridgewell/set-array@1.2.1': {}

  '@jridgewell/sourcemap-codec@1.5.0': {}

  '@jridgewell/trace-mapping@0.3.25':
    dependencies:
      '@jridgewell/resolve-uri': 3.1.2
      '@jridgewell/sourcemap-codec': 1.5.0

<<<<<<< HEAD
  '@sinclair/typebox@0.27.8': {}

  '@sinonjs/commons@3.0.1':
=======
  '@nicolo-ribaudo/chokidar-2@2.1.8-no-fsevents.3':
    optional: true

  '@sinonjs/commons@1.8.6':
>>>>>>> 98437b2b
    dependencies:
      type-detect: 4.0.8

  '@sinonjs/fake-timers@10.3.0':
    dependencies:
      '@sinonjs/commons': 3.0.1

  '@tootallnate/once@2.0.0': {}

  '@tweenjs/tween.js@23.1.3': {}

  '@types/babel__core@7.20.5':
    dependencies:
      '@babel/parser': 7.25.6
      '@babel/types': 7.25.6
      '@types/babel__generator': 7.6.8
      '@types/babel__template': 7.4.4
      '@types/babel__traverse': 7.20.6

  '@types/babel__generator@7.6.8':
    dependencies:
      '@babel/types': 7.25.6

  '@types/babel__template@7.4.4':
    dependencies:
      '@babel/parser': 7.25.6
      '@babel/types': 7.25.6

  '@types/babel__traverse@7.20.6':
    dependencies:
      '@babel/types': 7.25.6

  '@types/graceful-fs@4.1.9':
    dependencies:
      '@types/node': 22.5.4

  '@types/istanbul-lib-coverage@2.0.6': {}

  '@types/istanbul-lib-report@3.0.3':
    dependencies:
      '@types/istanbul-lib-coverage': 2.0.6

  '@types/istanbul-reports@3.0.4':
    dependencies:
      '@types/istanbul-lib-report': 3.0.3

  '@types/jsdom@20.0.1':
    dependencies:
      '@types/node': 22.5.4
      '@types/tough-cookie': 4.0.5
      parse5: 7.1.2

  '@types/node@22.5.4':
    dependencies:
      undici-types: 6.19.8

  '@types/stack-utils@2.0.3': {}

  '@types/tough-cookie@4.0.5': {}

  '@types/yargs-parser@21.0.3': {}

  '@types/yargs@16.0.9':
    dependencies:
      '@types/yargs-parser': 21.0.3

  '@types/yargs@17.0.33':
    dependencies:
      '@types/yargs-parser': 21.0.3

  abab@2.0.6: {}

  accepts@1.3.8:
    dependencies:
      mime-types: 2.1.35
      negotiator: 0.6.3

  accessor-fn@1.5.1: {}

  acorn-globals@7.0.1:
    dependencies:
      acorn: 8.12.1
      acorn-walk: 8.3.4

  acorn-walk@8.3.4:
    dependencies:
      acorn: 8.12.1

  acorn@8.12.1: {}

  agent-base@6.0.2:
    dependencies:
      debug: 4.3.7
    transitivePeerDependencies:
      - supports-color

  ansi-escapes@4.3.2:
    dependencies:
      type-fest: 0.21.3

  ansi-regex@5.0.1: {}

  ansi-styles@3.2.1:
    dependencies:
      color-convert: 1.9.3

  ansi-styles@4.3.0:
    dependencies:
      color-convert: 2.0.1

  ansi-styles@5.2.0: {}

  anymatch@3.1.3:
    dependencies:
      normalize-path: 3.0.0
      picomatch: 2.3.1

  argparse@1.0.10:
    dependencies:
      sprintf-js: 1.0.3

  array-flatten@1.1.1: {}

  async@3.2.6: {}

  asynckit@0.4.0: {}

  babel-jest@27.5.1(@babel/core@7.25.2):
    dependencies:
      '@babel/core': 7.25.2
      '@jest/transform': 27.5.1
      '@jest/types': 27.5.1
      '@types/babel__core': 7.20.5
      babel-plugin-istanbul: 6.1.1
      babel-preset-jest: 27.5.1(@babel/core@7.25.2)
      chalk: 4.1.2
      graceful-fs: 4.2.11
      slash: 3.0.0
    transitivePeerDependencies:
      - supports-color

  babel-jest@29.7.0(@babel/core@7.25.2):
    dependencies:
      '@babel/core': 7.25.2
      '@jest/transform': 29.7.0
      '@types/babel__core': 7.20.5
      babel-plugin-istanbul: 6.1.1
      babel-preset-jest: 29.6.3(@babel/core@7.25.2)
      chalk: 4.1.2
      graceful-fs: 4.2.11
      slash: 3.0.0
    transitivePeerDependencies:
      - supports-color

  babel-plugin-dynamic-import-node@2.3.3:
    dependencies:
      object.assign: 4.1.5

  babel-plugin-istanbul@6.1.1:
    dependencies:
      '@babel/helper-plugin-utils': 7.24.8
      '@istanbuljs/load-nyc-config': 1.1.0
      '@istanbuljs/schema': 0.1.3
      istanbul-lib-instrument: 5.2.1
      test-exclude: 6.0.0
    transitivePeerDependencies:
      - supports-color

  babel-plugin-jest-hoist@27.5.1:
    dependencies:
      '@babel/template': 7.25.0
      '@babel/types': 7.25.6
      '@types/babel__core': 7.20.5
      '@types/babel__traverse': 7.20.6

  babel-plugin-jest-hoist@29.6.3:
    dependencies:
      '@babel/template': 7.25.0
      '@babel/types': 7.25.6
      '@types/babel__core': 7.20.5
      '@types/babel__traverse': 7.20.6

  babel-plugin-polyfill-corejs2@0.4.11(@babel/core@7.25.2):
    dependencies:
      '@babel/compat-data': 7.25.4
      '@babel/core': 7.25.2
      '@babel/helper-define-polyfill-provider': 0.6.2(@babel/core@7.25.2)
      semver: 6.3.1
    transitivePeerDependencies:
      - supports-color

  babel-plugin-polyfill-corejs3@0.10.6(@babel/core@7.25.2):
    dependencies:
      '@babel/core': 7.25.2
      '@babel/helper-define-polyfill-provider': 0.6.2(@babel/core@7.25.2)
      core-js-compat: 3.38.1
    transitivePeerDependencies:
      - supports-color

  babel-plugin-polyfill-regenerator@0.6.2(@babel/core@7.25.2):
    dependencies:
      '@babel/core': 7.25.2
      '@babel/helper-define-polyfill-provider': 0.6.2(@babel/core@7.25.2)
    transitivePeerDependencies:
      - supports-color

  babel-preset-current-node-syntax@1.1.0(@babel/core@7.25.2):
    dependencies:
      '@babel/core': 7.25.2
      '@babel/plugin-syntax-async-generators': 7.8.4(@babel/core@7.25.2)
      '@babel/plugin-syntax-bigint': 7.8.3(@babel/core@7.25.2)
      '@babel/plugin-syntax-class-properties': 7.12.13(@babel/core@7.25.2)
      '@babel/plugin-syntax-class-static-block': 7.14.5(@babel/core@7.25.2)
      '@babel/plugin-syntax-import-attributes': 7.25.6(@babel/core@7.25.2)
      '@babel/plugin-syntax-import-meta': 7.10.4(@babel/core@7.25.2)
      '@babel/plugin-syntax-json-strings': 7.8.3(@babel/core@7.25.2)
      '@babel/plugin-syntax-logical-assignment-operators': 7.10.4(@babel/core@7.25.2)
      '@babel/plugin-syntax-nullish-coalescing-operator': 7.8.3(@babel/core@7.25.2)
      '@babel/plugin-syntax-numeric-separator': 7.10.4(@babel/core@7.25.2)
      '@babel/plugin-syntax-object-rest-spread': 7.8.3(@babel/core@7.25.2)
      '@babel/plugin-syntax-optional-catch-binding': 7.8.3(@babel/core@7.25.2)
      '@babel/plugin-syntax-optional-chaining': 7.8.3(@babel/core@7.25.2)
      '@babel/plugin-syntax-private-property-in-object': 7.14.5(@babel/core@7.25.2)
      '@babel/plugin-syntax-top-level-await': 7.14.5(@babel/core@7.25.2)

  babel-preset-jest@27.5.1(@babel/core@7.25.2):
    dependencies:
      '@babel/core': 7.25.2
      babel-plugin-jest-hoist: 27.5.1
      babel-preset-current-node-syntax: 1.1.0(@babel/core@7.25.2)

  babel-preset-jest@29.6.3(@babel/core@7.25.2):
    dependencies:
      '@babel/core': 7.25.2
      babel-plugin-jest-hoist: 29.6.3
      babel-preset-current-node-syntax: 1.1.0(@babel/core@7.25.2)

  balanced-match@1.0.2: {}

  binary-extensions@2.3.0:
    optional: true

  body-parser@1.20.3:
    dependencies:
      bytes: 3.1.2
      content-type: 1.0.5
      debug: 2.6.9
      depd: 2.0.0
      destroy: 1.2.0
      http-errors: 2.0.0
      iconv-lite: 0.4.24
      on-finished: 2.4.1
      qs: 6.13.0
      raw-body: 2.5.2
      type-is: 1.6.18
      unpipe: 1.0.0
    transitivePeerDependencies:
      - supports-color

  brace-expansion@1.1.11:
    dependencies:
      balanced-match: 1.0.2
      concat-map: 0.0.1

  brace-expansion@2.0.1:
    dependencies:
      balanced-match: 1.0.2

  braces@3.0.3:
    dependencies:
      fill-range: 7.1.1

  browserslist@4.23.3:
    dependencies:
      caniuse-lite: 1.0.30001658
      electron-to-chromium: 1.5.18
      node-releases: 2.0.18
      update-browserslist-db: 1.1.0(browserslist@4.23.3)

  bs-logger@0.2.6:
    dependencies:
      fast-json-stable-stringify: 2.1.0

  bser@2.1.1:
    dependencies:
      node-int64: 0.4.0

  buffer-from@1.1.2: {}

  bytes@3.1.2: {}

  call-bind@1.0.7:
    dependencies:
      es-define-property: 1.0.0
      es-errors: 1.3.0
      function-bind: 1.1.2
      get-intrinsic: 1.2.4
      set-function-length: 1.2.2

  callsites@3.1.0: {}

  camelcase@5.3.1: {}

  camelcase@6.3.0: {}

  caniuse-lite@1.0.30001658: {}

  chalk@2.4.2:
    dependencies:
      ansi-styles: 3.2.1
      escape-string-regexp: 1.0.5
      supports-color: 5.5.0

  chalk@4.1.2:
    dependencies:
      ansi-styles: 4.3.0
      supports-color: 7.2.0

  char-regex@1.0.2: {}

  chokidar@3.6.0:
    dependencies:
      anymatch: 3.1.3
      braces: 3.0.3
      glob-parent: 5.1.2
      is-binary-path: 2.1.0
      is-glob: 4.0.3
      normalize-path: 3.0.0
      readdirp: 3.6.0
    optionalDependencies:
      fsevents: 2.3.3
    optional: true

  ci-info@3.9.0: {}

  cjs-module-lexer@1.4.1: {}

  cliui@8.0.1:
    dependencies:
      string-width: 4.2.3
      strip-ansi: 6.0.1
      wrap-ansi: 7.0.0

  co@4.6.0: {}

  collect-v8-coverage@1.0.2: {}

  color-convert@1.9.3:
    dependencies:
      color-name: 1.1.3

  color-convert@2.0.1:
    dependencies:
      color-name: 1.1.4

  color-name@1.1.3: {}

  color-name@1.1.4: {}

  combined-stream@1.0.8:
    dependencies:
      delayed-stream: 1.0.0

  commander@6.2.1: {}

  concat-map@0.0.1: {}

  content-disposition@0.5.4:
    dependencies:
      safe-buffer: 5.2.1

  content-type@1.0.5: {}

  convert-source-map@1.9.0: {}

  convert-source-map@2.0.0: {}

  cookie-signature@1.0.6: {}

  cookie@0.6.0: {}

  core-js-compat@3.38.1:
    dependencies:
      browserslist: 4.23.3

  create-jest@29.7.0(@types/node@22.5.4):
    dependencies:
      '@jest/types': 29.6.3
      chalk: 4.1.2
      exit: 0.1.2
      graceful-fs: 4.2.11
      jest-config: 29.7.0(@types/node@22.5.4)
      jest-util: 29.7.0
      prompts: 2.4.2
    transitivePeerDependencies:
      - '@types/node'
      - babel-plugin-macros
      - supports-color
      - ts-node

  cross-spawn@7.0.3:
    dependencies:
      path-key: 3.1.1
      shebang-command: 2.0.0
      which: 2.0.2

  cssom@0.3.8: {}

  cssom@0.5.0: {}

  cssstyle@2.3.0:
    dependencies:
      cssom: 0.3.8

  d3-array@3.2.4:
    dependencies:
      internmap: 2.0.3

  d3-binarytree@1.0.2: {}

  d3-color@3.1.0: {}

  d3-dispatch@3.0.1: {}

  d3-force-3d@3.0.5:
    dependencies:
      d3-binarytree: 1.0.2
      d3-dispatch: 3.0.1
      d3-octree: 1.0.2
      d3-quadtree: 3.0.1
      d3-timer: 3.0.1

  d3-format@3.1.0: {}

  d3-interpolate@3.0.1:
    dependencies:
      d3-color: 3.1.0

  d3-octree@1.0.2: {}

  d3-quadtree@3.0.1: {}

  d3-scale-chromatic@3.1.0:
    dependencies:
      d3-color: 3.1.0
      d3-interpolate: 3.0.1

  d3-scale@4.0.2:
    dependencies:
      d3-array: 3.2.4
      d3-format: 3.1.0
      d3-interpolate: 3.0.1
      d3-time: 3.1.0
      d3-time-format: 4.1.0

  d3-time-format@4.1.0:
    dependencies:
      d3-time: 3.1.0

  d3-time@3.1.0:
    dependencies:
      d3-array: 3.2.4

  d3-timer@3.0.1: {}

  data-joint@1.3.1:
    dependencies:
      index-array-by: 1.4.2

  data-urls@3.0.2:
    dependencies:
      abab: 2.0.6
      whatwg-mimetype: 3.0.0
      whatwg-url: 11.0.0

  debug@2.6.9:
    dependencies:
      ms: 2.0.0

  debug@4.3.7:
    dependencies:
      ms: 2.1.3

  decimal.js@10.4.3: {}

  dedent@1.5.3: {}

  deepmerge@4.3.1: {}

  define-data-property@1.1.4:
    dependencies:
      es-define-property: 1.0.0
      es-errors: 1.3.0
      gopd: 1.0.1

  define-properties@1.2.1:
    dependencies:
      define-data-property: 1.1.4
      has-property-descriptors: 1.0.2
      object-keys: 1.1.1

  delayed-stream@1.0.0: {}

  depd@2.0.0: {}

  destroy@1.2.0: {}

  detect-newline@3.1.0: {}

  diff-sequences@29.6.3: {}

  domexception@4.0.0:
    dependencies:
      webidl-conversions: 7.0.0

  ee-first@1.1.1: {}

  ejs@3.1.10:
    dependencies:
      jake: 10.9.2

  electron-to-chromium@1.5.18: {}

  emittery@0.13.1: {}

  emoji-regex@8.0.0: {}

  encodeurl@1.0.2: {}

  encodeurl@2.0.0: {}

  entities@4.5.0: {}

  error-ex@1.3.2:
    dependencies:
      is-arrayish: 0.2.1

  es-define-property@1.0.0:
    dependencies:
      get-intrinsic: 1.2.4

  es-errors@1.3.0: {}

  escalade@3.2.0: {}

  escape-html@1.0.3: {}

  escape-string-regexp@1.0.5: {}

  escape-string-regexp@2.0.0: {}

  escodegen@2.1.0:
    dependencies:
      esprima: 4.0.1
      estraverse: 5.3.0
      esutils: 2.0.3
    optionalDependencies:
      source-map: 0.6.1

  esprima@4.0.1: {}

  estraverse@5.3.0: {}

  esutils@2.0.3: {}

  etag@1.8.1: {}

  execa@5.1.1:
    dependencies:
      cross-spawn: 7.0.3
      get-stream: 6.0.1
      human-signals: 2.1.0
      is-stream: 2.0.1
      merge-stream: 2.0.0
      npm-run-path: 4.0.1
      onetime: 5.1.2
      signal-exit: 3.0.7
      strip-final-newline: 2.0.0

  exit@0.1.2: {}

  expect@29.7.0:
    dependencies:
      '@jest/expect-utils': 29.7.0
      jest-get-type: 29.6.3
      jest-matcher-utils: 29.7.0
      jest-message-util: 29.7.0
      jest-util: 29.7.0

  express@4.21.0:
    dependencies:
      accepts: 1.3.8
      array-flatten: 1.1.1
      body-parser: 1.20.3
      content-disposition: 0.5.4
      content-type: 1.0.5
      cookie: 0.6.0
      cookie-signature: 1.0.6
      debug: 2.6.9
      depd: 2.0.0
      encodeurl: 2.0.0
      escape-html: 1.0.3
      etag: 1.8.1
      finalhandler: 1.3.1
      fresh: 0.5.2
      http-errors: 2.0.0
      merge-descriptors: 1.0.3
      methods: 1.1.2
      on-finished: 2.4.1
      parseurl: 1.3.3
      path-to-regexp: 0.1.10
      proxy-addr: 2.0.7
      qs: 6.13.0
      range-parser: 1.2.1
      safe-buffer: 5.2.1
      send: 0.19.0
      serve-static: 1.16.2
      setprototypeof: 1.2.0
      statuses: 2.0.1
      type-is: 1.6.18
      utils-merge: 1.0.1
      vary: 1.1.2
    transitivePeerDependencies:
      - supports-color

  fast-json-stable-stringify@2.1.0: {}

  fb-watchman@2.0.2:
    dependencies:
      bser: 2.1.1

  filelist@1.0.4:
    dependencies:
      minimatch: 5.1.6

  fill-range@7.1.1:
    dependencies:
      to-regex-range: 5.0.1

  finalhandler@1.3.1:
    dependencies:
      debug: 2.6.9
      encodeurl: 2.0.0
      escape-html: 1.0.3
      on-finished: 2.4.1
      parseurl: 1.3.3
      statuses: 2.0.1
      unpipe: 1.0.0
    transitivePeerDependencies:
      - supports-color

  find-up@4.1.0:
    dependencies:
      locate-path: 5.0.0
      path-exists: 4.0.0

  form-data@4.0.0:
    dependencies:
      asynckit: 0.4.0
      combined-stream: 1.0.8
      mime-types: 2.1.35

  forwarded@0.2.0: {}

  fresh@0.5.2: {}

  fs-readdir-recursive@1.1.0: {}

  fs.realpath@1.0.0: {}

  fsevents@2.3.3:
    optional: true

  function-bind@1.1.2: {}

  gensync@1.0.0-beta.2: {}

  get-caller-file@2.0.5: {}

  get-intrinsic@1.2.4:
    dependencies:
      es-errors: 1.3.0
      function-bind: 1.1.2
      has-proto: 1.0.3
      has-symbols: 1.0.3
      hasown: 2.0.2

  get-package-type@0.1.0: {}

  get-stream@6.0.1: {}

  glob-parent@5.1.2:
    dependencies:
      is-glob: 4.0.3
    optional: true

  glob@7.2.3:
    dependencies:
      fs.realpath: 1.0.0
      inflight: 1.0.6
      inherits: 2.0.4
      minimatch: 3.1.2
      once: 1.4.0
      path-is-absolute: 1.0.1

  globals@11.12.0: {}

  gopd@1.0.1:
    dependencies:
      get-intrinsic: 1.2.4

  graceful-fs@4.2.11: {}

  has-flag@3.0.0: {}

  has-flag@4.0.0: {}

  has-property-descriptors@1.0.2:
    dependencies:
      es-define-property: 1.0.0

  has-proto@1.0.3: {}

  has-symbols@1.0.3: {}

  hasown@2.0.2:
    dependencies:
      function-bind: 1.1.2

  html-encoding-sniffer@3.0.0:
    dependencies:
      whatwg-encoding: 2.0.0

  html-escaper@2.0.2: {}

  http-errors@2.0.0:
    dependencies:
      depd: 2.0.0
      inherits: 2.0.4
      setprototypeof: 1.2.0
      statuses: 2.0.1
      toidentifier: 1.0.1

  http-proxy-agent@5.0.0:
    dependencies:
      '@tootallnate/once': 2.0.0
      agent-base: 6.0.2
      debug: 4.3.7
    transitivePeerDependencies:
      - supports-color

  https-proxy-agent@5.0.1:
    dependencies:
      agent-base: 6.0.2
      debug: 4.3.7
    transitivePeerDependencies:
      - supports-color

  human-signals@2.1.0: {}

  iconv-lite@0.4.24:
    dependencies:
      safer-buffer: 2.1.2

  iconv-lite@0.6.3:
    dependencies:
      safer-buffer: 2.1.2

  import-local@3.2.0:
    dependencies:
      pkg-dir: 4.2.0
      resolve-cwd: 3.0.0

  imurmurhash@0.1.4: {}

  index-array-by@1.4.2: {}

  inflight@1.0.6:
    dependencies:
      once: 1.4.0
      wrappy: 1.0.2

  inherits@2.0.4: {}

  internmap@2.0.3: {}

  ipaddr.js@1.9.1: {}

  is-arrayish@0.2.1: {}

  is-binary-path@2.1.0:
    dependencies:
      binary-extensions: 2.3.0
    optional: true

  is-core-module@2.15.1:
    dependencies:
      hasown: 2.0.2

  is-extglob@2.1.1:
    optional: true

  is-fullwidth-code-point@3.0.0: {}

  is-generator-fn@2.1.0: {}

  is-glob@4.0.3:
    dependencies:
      is-extglob: 2.1.1
    optional: true

  is-number@7.0.0: {}

  is-potential-custom-element-name@1.0.1: {}

  is-stream@2.0.1: {}

  is-typedarray@1.0.0: {}

  isexe@2.0.0: {}

  istanbul-lib-coverage@3.2.2: {}

  istanbul-lib-instrument@5.2.1:
    dependencies:
      '@babel/core': 7.25.2
      '@babel/parser': 7.25.6
      '@istanbuljs/schema': 0.1.3
      istanbul-lib-coverage: 3.2.2
      semver: 6.3.1
    transitivePeerDependencies:
      - supports-color

  istanbul-lib-instrument@6.0.3:
    dependencies:
      '@babel/core': 7.25.2
      '@babel/parser': 7.25.6
      '@istanbuljs/schema': 0.1.3
      istanbul-lib-coverage: 3.2.2
      semver: 7.6.3
    transitivePeerDependencies:
      - supports-color

  istanbul-lib-report@3.0.1:
    dependencies:
      istanbul-lib-coverage: 3.2.2
      make-dir: 4.0.0
      supports-color: 7.2.0

  istanbul-lib-source-maps@4.0.1:
    dependencies:
      debug: 4.3.7
      istanbul-lib-coverage: 3.2.2
      source-map: 0.6.1
    transitivePeerDependencies:
      - supports-color

  istanbul-reports@3.1.7:
    dependencies:
      html-escaper: 2.0.2
      istanbul-lib-report: 3.0.1

  jake@10.9.2:
    dependencies:
      async: 3.2.6
      chalk: 4.1.2
      filelist: 1.0.4
      minimatch: 3.1.2

  jest-changed-files@29.7.0:
    dependencies:
      execa: 5.1.1
      jest-util: 29.7.0
      p-limit: 3.1.0

  jest-circus@29.7.0:
    dependencies:
      '@jest/environment': 29.7.0
      '@jest/expect': 29.7.0
      '@jest/test-result': 29.7.0
      '@jest/types': 29.6.3
      '@types/node': 22.5.4
      chalk: 4.1.2
      co: 4.6.0
      dedent: 1.5.3
      is-generator-fn: 2.1.0
      jest-each: 29.7.0
      jest-matcher-utils: 29.7.0
      jest-message-util: 29.7.0
      jest-runtime: 29.7.0
      jest-snapshot: 29.7.0
      jest-util: 29.7.0
      p-limit: 3.1.0
      pretty-format: 29.7.0
      pure-rand: 6.1.0
      slash: 3.0.0
      stack-utils: 2.0.6
    transitivePeerDependencies:
      - babel-plugin-macros
      - supports-color

  jest-cli@29.7.0(@types/node@22.5.4):
    dependencies:
      '@jest/core': 29.7.0
      '@jest/test-result': 29.7.0
      '@jest/types': 29.6.3
      chalk: 4.1.2
      create-jest: 29.7.0(@types/node@22.5.4)
      exit: 0.1.2
      import-local: 3.2.0
      jest-config: 29.7.0(@types/node@22.5.4)
      jest-util: 29.7.0
      jest-validate: 29.7.0
      yargs: 17.7.2
    transitivePeerDependencies:
      - '@types/node'
      - babel-plugin-macros
      - supports-color
      - ts-node

  jest-config@29.7.0(@types/node@22.5.4):
    dependencies:
      '@babel/core': 7.25.2
      '@jest/test-sequencer': 29.7.0
      '@jest/types': 29.6.3
      babel-jest: 29.7.0(@babel/core@7.25.2)
      chalk: 4.1.2
      ci-info: 3.9.0
      deepmerge: 4.3.1
      glob: 7.2.3
      graceful-fs: 4.2.11
      jest-circus: 29.7.0
      jest-environment-node: 29.7.0
      jest-get-type: 29.6.3
      jest-regex-util: 29.6.3
      jest-resolve: 29.7.0
      jest-runner: 29.7.0
      jest-util: 29.7.0
      jest-validate: 29.7.0
      micromatch: 4.0.8
      parse-json: 5.2.0
      pretty-format: 29.7.0
      slash: 3.0.0
      strip-json-comments: 3.1.1
    optionalDependencies:
      '@types/node': 22.5.4
    transitivePeerDependencies:
      - babel-plugin-macros
      - supports-color

  jest-diff@29.7.0:
    dependencies:
      chalk: 4.1.2
      diff-sequences: 29.6.3
      jest-get-type: 29.6.3
      pretty-format: 29.7.0

  jest-docblock@29.7.0:
    dependencies:
      detect-newline: 3.1.0

  jest-each@29.7.0:
    dependencies:
      '@jest/types': 29.6.3
      chalk: 4.1.2
      jest-get-type: 29.6.3
      jest-util: 29.7.0
      pretty-format: 29.7.0

  jest-environment-jsdom@29.7.0:
    dependencies:
      '@jest/environment': 29.7.0
      '@jest/fake-timers': 29.7.0
      '@jest/types': 29.6.3
      '@types/jsdom': 20.0.1
      '@types/node': 22.5.4
      jest-mock: 29.7.0
      jest-util: 29.7.0
      jsdom: 20.0.3
    transitivePeerDependencies:
      - bufferutil
      - supports-color
      - utf-8-validate

  jest-environment-node@29.7.0:
    dependencies:
      '@jest/environment': 29.7.0
      '@jest/fake-timers': 29.7.0
      '@jest/types': 29.6.3
      '@types/node': 22.5.4
      jest-mock: 29.7.0
      jest-util: 29.7.0

  jest-get-type@29.6.3: {}

  jest-haste-map@27.5.1:
    dependencies:
      '@jest/types': 27.5.1
      '@types/graceful-fs': 4.1.9
      '@types/node': 22.5.4
      anymatch: 3.1.3
      fb-watchman: 2.0.2
      graceful-fs: 4.2.11
      jest-regex-util: 27.5.1
      jest-serializer: 27.5.1
      jest-util: 27.5.1
      jest-worker: 27.5.1
      micromatch: 4.0.8
      walker: 1.0.8
    optionalDependencies:
      fsevents: 2.3.3

  jest-haste-map@29.7.0:
    dependencies:
      '@jest/types': 29.6.3
      '@types/graceful-fs': 4.1.9
      '@types/node': 22.5.4
      anymatch: 3.1.3
      fb-watchman: 2.0.2
      graceful-fs: 4.2.11
      jest-regex-util: 29.6.3
      jest-util: 29.7.0
      jest-worker: 29.7.0
      micromatch: 4.0.8
      walker: 1.0.8
    optionalDependencies:
      fsevents: 2.3.3

  jest-leak-detector@29.7.0:
    dependencies:
      jest-get-type: 29.6.3
      pretty-format: 29.7.0

  jest-matcher-utils@29.7.0:
    dependencies:
      chalk: 4.1.2
      jest-diff: 29.7.0
      jest-get-type: 29.6.3
      pretty-format: 29.7.0

  jest-message-util@29.7.0:
    dependencies:
      '@babel/code-frame': 7.24.7
      '@jest/types': 29.6.3
      '@types/stack-utils': 2.0.3
      chalk: 4.1.2
      graceful-fs: 4.2.11
      micromatch: 4.0.8
      pretty-format: 29.7.0
      slash: 3.0.0
      stack-utils: 2.0.6

  jest-mock@29.7.0:
    dependencies:
      '@jest/types': 29.6.3
      '@types/node': 22.5.4
      jest-util: 29.7.0

<<<<<<< HEAD
  jest-pnp-resolver@1.2.3(jest-resolve@29.7.0):
=======
  jest-node-exports-resolver@1.1.6: {}

  jest-pnp-resolver@1.2.3(jest-resolve@27.5.1):
>>>>>>> 98437b2b
    optionalDependencies:
      jest-resolve: 29.7.0

  jest-regex-util@27.5.1: {}

  jest-regex-util@29.6.3: {}

  jest-resolve-dependencies@29.7.0:
    dependencies:
      jest-regex-util: 29.6.3
      jest-snapshot: 29.7.0
    transitivePeerDependencies:
      - supports-color

  jest-resolve@29.7.0:
    dependencies:
      chalk: 4.1.2
      graceful-fs: 4.2.11
      jest-haste-map: 29.7.0
      jest-pnp-resolver: 1.2.3(jest-resolve@29.7.0)
      jest-util: 29.7.0
      jest-validate: 29.7.0
      resolve: 1.22.8
      resolve.exports: 2.0.2
      slash: 3.0.0

  jest-runner@29.7.0:
    dependencies:
      '@jest/console': 29.7.0
      '@jest/environment': 29.7.0
      '@jest/test-result': 29.7.0
      '@jest/transform': 29.7.0
      '@jest/types': 29.6.3
      '@types/node': 22.5.4
      chalk: 4.1.2
      emittery: 0.13.1
      graceful-fs: 4.2.11
      jest-docblock: 29.7.0
      jest-environment-node: 29.7.0
      jest-haste-map: 29.7.0
      jest-leak-detector: 29.7.0
      jest-message-util: 29.7.0
      jest-resolve: 29.7.0
      jest-runtime: 29.7.0
      jest-util: 29.7.0
      jest-watcher: 29.7.0
      jest-worker: 29.7.0
      p-limit: 3.1.0
      source-map-support: 0.5.13
    transitivePeerDependencies:
      - supports-color

  jest-runtime@29.7.0:
    dependencies:
      '@jest/environment': 29.7.0
      '@jest/fake-timers': 29.7.0
      '@jest/globals': 29.7.0
      '@jest/source-map': 29.6.3
      '@jest/test-result': 29.7.0
      '@jest/transform': 29.7.0
      '@jest/types': 29.6.3
      '@types/node': 22.5.4
      chalk: 4.1.2
      cjs-module-lexer: 1.4.1
      collect-v8-coverage: 1.0.2
      glob: 7.2.3
      graceful-fs: 4.2.11
      jest-haste-map: 29.7.0
      jest-message-util: 29.7.0
      jest-mock: 29.7.0
      jest-regex-util: 29.6.3
      jest-resolve: 29.7.0
      jest-snapshot: 29.7.0
      jest-util: 29.7.0
      slash: 3.0.0
      strip-bom: 4.0.0
    transitivePeerDependencies:
      - supports-color

  jest-serializer@27.5.1:
    dependencies:
      '@types/node': 22.5.4
      graceful-fs: 4.2.11

  jest-snapshot@29.7.0:
    dependencies:
      '@babel/core': 7.25.2
      '@babel/generator': 7.25.6
      '@babel/plugin-syntax-jsx': 7.24.7(@babel/core@7.25.2)
      '@babel/plugin-syntax-typescript': 7.25.4(@babel/core@7.25.2)
      '@babel/types': 7.25.6
      '@jest/expect-utils': 29.7.0
      '@jest/transform': 29.7.0
      '@jest/types': 29.6.3
      babel-preset-current-node-syntax: 1.1.0(@babel/core@7.25.2)
      chalk: 4.1.2
      expect: 29.7.0
      graceful-fs: 4.2.11
      jest-diff: 29.7.0
      jest-get-type: 29.6.3
      jest-matcher-utils: 29.7.0
      jest-message-util: 29.7.0
      jest-util: 29.7.0
      natural-compare: 1.4.0
      pretty-format: 29.7.0
      semver: 7.6.3
    transitivePeerDependencies:
      - supports-color

  jest-util@27.5.1:
    dependencies:
      '@jest/types': 27.5.1
      '@types/node': 22.5.4
      chalk: 4.1.2
      ci-info: 3.9.0
      graceful-fs: 4.2.11
      picomatch: 2.3.1

  jest-util@29.7.0:
    dependencies:
      '@jest/types': 29.6.3
      '@types/node': 22.5.4
      chalk: 4.1.2
      ci-info: 3.9.0
      graceful-fs: 4.2.11
      picomatch: 2.3.1

  jest-validate@29.7.0:
    dependencies:
      '@jest/types': 29.6.3
      camelcase: 6.3.0
      chalk: 4.1.2
      jest-get-type: 29.6.3
      leven: 3.1.0
      pretty-format: 29.7.0

  jest-watcher@29.7.0:
    dependencies:
      '@jest/test-result': 29.7.0
      '@jest/types': 29.6.3
      '@types/node': 22.5.4
      ansi-escapes: 4.3.2
      chalk: 4.1.2
      emittery: 0.13.1
      jest-util: 29.7.0
      string-length: 4.0.2

  jest-worker@27.5.1:
    dependencies:
      '@types/node': 22.5.4
      merge-stream: 2.0.0
      supports-color: 8.1.1

  jest-worker@29.7.0:
    dependencies:
      '@types/node': 22.5.4
      jest-util: 29.7.0
      merge-stream: 2.0.0
      supports-color: 8.1.1

  jest@29.7.0(@types/node@22.5.4):
    dependencies:
      '@jest/core': 29.7.0
      '@jest/types': 29.6.3
      import-local: 3.2.0
      jest-cli: 29.7.0(@types/node@22.5.4)
    transitivePeerDependencies:
      - '@types/node'
      - babel-plugin-macros
      - supports-color
      - ts-node

  js-tokens@4.0.0: {}

  js-yaml@3.14.1:
    dependencies:
      argparse: 1.0.10
      esprima: 4.0.1

  jsdom@20.0.3:
    dependencies:
      abab: 2.0.6
      acorn: 8.12.1
      acorn-globals: 7.0.1
      cssom: 0.5.0
      cssstyle: 2.3.0
      data-urls: 3.0.2
      decimal.js: 10.4.3
      domexception: 4.0.0
      escodegen: 2.1.0
      form-data: 4.0.0
      html-encoding-sniffer: 3.0.0
      http-proxy-agent: 5.0.0
      https-proxy-agent: 5.0.1
      is-potential-custom-element-name: 1.0.1
      nwsapi: 2.2.12
      parse5: 7.1.2
      saxes: 6.0.0
      symbol-tree: 3.2.4
      tough-cookie: 4.1.4
      w3c-xmlserializer: 4.0.0
      webidl-conversions: 7.0.0
      whatwg-encoding: 2.0.0
      whatwg-mimetype: 3.0.0
      whatwg-url: 11.0.0
      ws: 8.18.0
      xml-name-validator: 4.0.0
    transitivePeerDependencies:
      - bufferutil
      - supports-color
      - utf-8-validate

  jsesc@0.5.0: {}

  jsesc@2.5.2: {}

  json-parse-even-better-errors@2.3.1: {}

  json5@2.2.3: {}

  kapsule@1.14.5:
    dependencies:
      lodash-es: 4.17.21

  kleur@3.0.3: {}

  leven@3.1.0: {}

  lines-and-columns@1.2.4: {}

  locate-path@5.0.0:
    dependencies:
      p-locate: 4.1.0

  lodash-es@4.17.21: {}

  lodash.debounce@4.0.8: {}

  lodash.memoize@4.1.2: {}

  lru-cache@5.1.1:
    dependencies:
      yallist: 3.1.1

  make-dir@2.1.0:
    dependencies:
      pify: 4.0.1
      semver: 5.7.2

  make-dir@4.0.0:
    dependencies:
      semver: 7.6.3

  make-error@1.3.6: {}

  makeerror@1.0.12:
    dependencies:
      tmpl: 1.0.5

  media-typer@0.3.0: {}

  merge-descriptors@1.0.3: {}

  merge-stream@2.0.0: {}

  methods@1.1.2: {}

  micromatch@4.0.8:
    dependencies:
      braces: 3.0.3
      picomatch: 2.3.1

  mime-db@1.52.0: {}

  mime-types@2.1.35:
    dependencies:
      mime-db: 1.52.0

  mime@1.6.0: {}

  mimic-fn@2.1.0: {}

  minimatch@3.1.2:
    dependencies:
      brace-expansion: 1.1.11

  minimatch@5.1.6:
    dependencies:
      brace-expansion: 2.0.1

  ms@2.0.0: {}

  ms@2.1.3: {}

  natural-compare@1.4.0: {}

  negotiator@0.6.3: {}

  ngraph.events@1.2.2: {}

  ngraph.forcelayout@3.3.1:
    dependencies:
      ngraph.events: 1.2.2
      ngraph.merge: 1.0.0
      ngraph.random: 1.1.0

  ngraph.graph@20.0.1:
    dependencies:
      ngraph.events: 1.2.2

  ngraph.merge@1.0.0: {}

  ngraph.random@1.1.0: {}

  node-int64@0.4.0: {}

  node-releases@2.0.18: {}

  normalize-path@3.0.0: {}

  npm-run-path@4.0.1:
    dependencies:
      path-key: 3.1.1

  nwsapi@2.2.12: {}

  object-inspect@1.13.2: {}

  object-keys@1.1.1: {}

  object.assign@4.1.5:
    dependencies:
      call-bind: 1.0.7
      define-properties: 1.2.1
      has-symbols: 1.0.3
      object-keys: 1.1.1

  on-finished@2.4.1:
    dependencies:
      ee-first: 1.1.1

  once@1.4.0:
    dependencies:
      wrappy: 1.0.2

  onetime@5.1.2:
    dependencies:
      mimic-fn: 2.1.0

  p-limit@2.3.0:
    dependencies:
      p-try: 2.2.0

  p-limit@3.1.0:
    dependencies:
      yocto-queue: 0.1.0

  p-locate@4.1.0:
    dependencies:
      p-limit: 2.3.0

  p-try@2.2.0: {}

  parse-json@5.2.0:
    dependencies:
      '@babel/code-frame': 7.24.7
      error-ex: 1.3.2
      json-parse-even-better-errors: 2.3.1
      lines-and-columns: 1.2.4

  parse5@7.1.2:
    dependencies:
      entities: 4.5.0

  parseurl@1.3.3: {}

  path-exists@4.0.0: {}

  path-is-absolute@1.0.1: {}

  path-key@3.1.1: {}

  path-parse@1.0.7: {}

  path-to-regexp@0.1.10: {}

  picocolors@1.1.0: {}

  picomatch@2.3.1: {}

  pify@4.0.1: {}

  pirates@4.0.6: {}

  pkg-dir@4.2.0:
    dependencies:
      find-up: 4.1.0

  polished@4.3.1:
    dependencies:
      '@babel/runtime': 7.25.6

  pretty-format@29.7.0:
    dependencies:
      '@jest/schemas': 29.6.3
      ansi-styles: 5.2.0
      react-is: 18.3.1

  prompts@2.4.2:
    dependencies:
      kleur: 3.0.3
      sisteransi: 1.0.5

  proxy-addr@2.0.7:
    dependencies:
      forwarded: 0.2.0
      ipaddr.js: 1.9.1

  psl@1.9.0: {}

  punycode@2.3.1: {}

  pure-rand@6.1.0: {}

  qs@6.13.0:
    dependencies:
      side-channel: 1.0.6

  querystringify@2.2.0: {}

  range-parser@1.2.1: {}

  raw-body@2.5.2:
    dependencies:
      bytes: 3.1.2
      http-errors: 2.0.0
      iconv-lite: 0.4.24
      unpipe: 1.0.0

  react-is@18.3.1: {}

  readdirp@3.6.0:
    dependencies:
      picomatch: 2.3.1
    optional: true

  regenerate-unicode-properties@10.2.0:
    dependencies:
      regenerate: 1.4.2

  regenerate@1.4.2: {}

  regenerator-runtime@0.14.1: {}

  regenerator-transform@0.15.2:
    dependencies:
      '@babel/runtime': 7.25.6

  regexpu-core@5.3.2:
    dependencies:
      '@babel/regjsgen': 0.8.0
      regenerate: 1.4.2
      regenerate-unicode-properties: 10.2.0
      regjsparser: 0.9.1
      unicode-match-property-ecmascript: 2.0.0
      unicode-match-property-value-ecmascript: 2.2.0

  regjsparser@0.9.1:
    dependencies:
      jsesc: 0.5.0

  require-directory@2.1.1: {}

  requires-port@1.0.0: {}

  resolve-cwd@3.0.0:
    dependencies:
      resolve-from: 5.0.0

  resolve-from@5.0.0: {}

  resolve.exports@2.0.2: {}

  resolve@1.22.8:
    dependencies:
      is-core-module: 2.15.1
      path-parse: 1.0.7
      supports-preserve-symlinks-flag: 1.0.0

  safe-buffer@5.2.1: {}

  safer-buffer@2.1.2: {}

  saxes@6.0.0:
    dependencies:
      xmlchars: 2.2.0

  semver@5.7.2: {}

  semver@6.3.1: {}

  semver@7.6.3: {}

  send@0.19.0:
    dependencies:
      debug: 2.6.9
      depd: 2.0.0
      destroy: 1.2.0
      encodeurl: 1.0.2
      escape-html: 1.0.3
      etag: 1.8.1
      fresh: 0.5.2
      http-errors: 2.0.0
      mime: 1.6.0
      ms: 2.1.3
      on-finished: 2.4.1
      range-parser: 1.2.1
      statuses: 2.0.1
    transitivePeerDependencies:
      - supports-color

  serve-static@1.16.2:
    dependencies:
      encodeurl: 2.0.0
      escape-html: 1.0.3
      parseurl: 1.3.3
      send: 0.19.0
    transitivePeerDependencies:
      - supports-color

  set-function-length@1.2.2:
    dependencies:
      define-data-property: 1.1.4
      es-errors: 1.3.0
      function-bind: 1.1.2
      get-intrinsic: 1.2.4
      gopd: 1.0.1
      has-property-descriptors: 1.0.2

  setprototypeof@1.2.0: {}

  shebang-command@2.0.0:
    dependencies:
      shebang-regex: 3.0.0

  shebang-regex@3.0.0: {}

  side-channel@1.0.6:
    dependencies:
      call-bind: 1.0.7
      es-errors: 1.3.0
      get-intrinsic: 1.2.4
      object-inspect: 1.13.2

  signal-exit@3.0.7: {}

  sisteransi@1.0.5: {}

  slash@2.0.0: {}

  slash@3.0.0: {}

  source-map-support@0.5.13:
    dependencies:
      buffer-from: 1.1.2
      source-map: 0.6.1

  source-map@0.6.1: {}

  sprintf-js@1.0.3: {}

  stack-utils@2.0.6:
    dependencies:
      escape-string-regexp: 2.0.0

  statuses@2.0.1: {}

  string-length@4.0.2:
    dependencies:
      char-regex: 1.0.2
      strip-ansi: 6.0.1

  string-width@4.2.3:
    dependencies:
      emoji-regex: 8.0.0
      is-fullwidth-code-point: 3.0.0
      strip-ansi: 6.0.1

  strip-ansi@6.0.1:
    dependencies:
      ansi-regex: 5.0.1

  strip-bom@4.0.0: {}

  strip-final-newline@2.0.0: {}

  strip-json-comments@3.1.1: {}

  supports-color@5.5.0:
    dependencies:
      has-flag: 3.0.0

  supports-color@7.2.0:
    dependencies:
      has-flag: 4.0.0

  supports-color@8.1.1:
    dependencies:
      has-flag: 4.0.0

  supports-preserve-symlinks-flag@1.0.0: {}

  symbol-tree@3.2.4: {}

  test-exclude@6.0.0:
    dependencies:
      '@istanbuljs/schema': 0.1.3
      glob: 7.2.3
      minimatch: 3.1.2

  three-forcegraph@1.41.14(three@0.128.0):
    dependencies:
      accessor-fn: 1.5.1
      d3-array: 3.2.4
      d3-force-3d: 3.0.5
      d3-scale: 4.0.2
      d3-scale-chromatic: 3.1.0
      data-joint: 1.3.1
      kapsule: 1.14.5
      ngraph.forcelayout: 3.3.1
      ngraph.graph: 20.0.1
      three: 0.128.0
      tinycolor2: 1.6.0

  three-render-objects@1.29.4(three@0.128.0):
    dependencies:
      '@tweenjs/tween.js': 23.1.3
      accessor-fn: 1.5.1
      kapsule: 1.14.5
      polished: 4.3.1
      three: 0.128.0

  three@0.128.0: {}

  tinycolor2@1.6.0: {}

  tmpl@1.0.5: {}

  to-fast-properties@2.0.0: {}

  to-regex-range@5.0.1:
    dependencies:
      is-number: 7.0.0

  toidentifier@1.0.1: {}

  tough-cookie@4.1.4:
    dependencies:
      psl: 1.9.0
      punycode: 2.3.1
      universalify: 0.2.0
      url-parse: 1.5.10

  tr46@3.0.0:
    dependencies:
      punycode: 2.3.1

  ts-jest@29.2.5(@babel/core@7.25.2)(@jest/transform@29.7.0)(@jest/types@29.6.3)(babel-jest@27.5.1(@babel/core@7.25.2))(jest@29.7.0(@types/node@22.5.4))(typescript@5.6.2):
    dependencies:
      bs-logger: 0.2.6
      ejs: 3.1.10
      fast-json-stable-stringify: 2.1.0
      jest: 29.7.0(@types/node@22.5.4)
      jest-util: 29.7.0
      json5: 2.2.3
      lodash.memoize: 4.1.2
      make-error: 1.3.6
      semver: 7.6.3
      typescript: 5.6.2
      yargs-parser: 21.1.1
    optionalDependencies:
      '@babel/core': 7.25.2
      '@jest/transform': 29.7.0
      '@jest/types': 29.6.3
      babel-jest: 27.5.1(@babel/core@7.25.2)

  type-detect@4.0.8: {}

  type-fest@0.21.3: {}

  type-is@1.6.18:
    dependencies:
      media-typer: 0.3.0
      mime-types: 2.1.35

  typedarray-to-buffer@3.1.5:
    dependencies:
      is-typedarray: 1.0.0

  typescript@5.6.2: {}

  undici-types@6.19.8: {}

  unicode-canonical-property-names-ecmascript@2.0.1: {}

  unicode-match-property-ecmascript@2.0.0:
    dependencies:
      unicode-canonical-property-names-ecmascript: 2.0.1
      unicode-property-aliases-ecmascript: 2.1.0

  unicode-match-property-value-ecmascript@2.2.0: {}

  unicode-property-aliases-ecmascript@2.1.0: {}

  universalify@0.2.0: {}

  unpipe@1.0.0: {}

  update-browserslist-db@1.1.0(browserslist@4.23.3):
    dependencies:
      browserslist: 4.23.3
      escalade: 3.2.0
      picocolors: 1.1.0

  url-parse@1.5.10:
    dependencies:
      querystringify: 2.2.0
      requires-port: 1.0.0

  utils-merge@1.0.1: {}

  v8-to-istanbul@9.3.0:
    dependencies:
      '@jridgewell/trace-mapping': 0.3.25
      '@types/istanbul-lib-coverage': 2.0.6
      convert-source-map: 2.0.0

  vary@1.1.2: {}

  w3c-xmlserializer@4.0.0:
    dependencies:
      xml-name-validator: 4.0.0

  walker@1.0.8:
    dependencies:
      makeerror: 1.0.12

  webidl-conversions@7.0.0: {}

  whatwg-encoding@2.0.0:
    dependencies:
      iconv-lite: 0.6.3

  whatwg-mimetype@3.0.0: {}

  whatwg-url@11.0.0:
    dependencies:
      tr46: 3.0.0
      webidl-conversions: 7.0.0

  which@2.0.2:
    dependencies:
      isexe: 2.0.0

  wrap-ansi@7.0.0:
    dependencies:
      ansi-styles: 4.3.0
      string-width: 4.2.3
      strip-ansi: 6.0.1

  wrappy@1.0.2: {}

  write-file-atomic@3.0.3:
    dependencies:
      imurmurhash: 0.1.4
      is-typedarray: 1.0.0
      signal-exit: 3.0.7
      typedarray-to-buffer: 3.1.5

  write-file-atomic@4.0.2:
    dependencies:
      imurmurhash: 0.1.4
      signal-exit: 3.0.7

  ws@8.18.0: {}

  xml-name-validator@4.0.0: {}

  xmlchars@2.2.0: {}

  y18n@5.0.8: {}

  yallist@3.1.1: {}

  yargs-parser@21.1.1: {}

  yargs@17.7.2:
    dependencies:
      cliui: 8.0.1
      escalade: 3.2.0
      get-caller-file: 2.0.5
      require-directory: 2.1.1
      string-width: 4.2.3
      y18n: 5.0.8
      yargs-parser: 21.1.1

  yocto-queue@0.1.0: {}<|MERGE_RESOLUTION|>--- conflicted
+++ resolved
@@ -46,16 +46,11 @@
         specifier: ^2.3.3
         version: 2.3.3
       jest:
-<<<<<<< HEAD
-        specifier: ^29.7.0
-        version: 29.7.0(@types/node@22.5.4)
-=======
         specifier: ^27.5.1
         version: 27.5.1(bufferutil@4.0.8)(utf-8-validate@5.0.10)
       jest-node-exports-resolver:
         specifier: ^1.1.6
         version: 1.1.6
->>>>>>> 98437b2b
 
 packages:
 
@@ -802,16 +797,11 @@
   '@jridgewell/trace-mapping@0.3.25':
     resolution: {integrity: sha512-vNk6aEwybGtawWmy/PzwnGDOjCkLWSD2wqvjGGAgOAwCGWySYXfYoxt00IJkTF+8Lb57DwOb3Aa0o9CApepiYQ==}
 
-<<<<<<< HEAD
-  '@sinclair/typebox@0.27.8':
-    resolution: {integrity: sha512-+Fj43pSMwJs4KRrH/938Uf+uAELIgVBmQzg/q1YG10djyfA3TnrU8N8XzqCh/okZdszqBQTZf96idMfE5lnwTA==}
-=======
   '@nicolo-ribaudo/chokidar-2@2.1.8-no-fsevents.3':
     resolution: {integrity: sha512-s88O1aVtXftvp5bCPB7WnmXc5IwOZZ7YPuwNPt+GtOOXpPvad1LfbmjYv+qII7zP6RU2QGnqve27dnLycEnyEQ==}
 
   '@sinonjs/commons@1.8.6':
     resolution: {integrity: sha512-Ky+XkAkqPZSm3NLBeUng77EBQl3cmeJhITaGHdYH8kjVB+aun3S4XBRti2zt17mtt0mIUDiNxYeoJm6drVvBJQ==}
->>>>>>> 98437b2b
 
   '@sinonjs/commons@3.0.1':
     resolution: {integrity: sha512-K3mCHKQ9sVh8o1C9cxkwxaOmXoAMlDxC1mYyHrjqOWEcBjYr76t96zL2zlj5dUGZ3HSw240X1qgH3Mjf1yJWpQ==}
@@ -3539,16 +3529,10 @@
       '@jridgewell/resolve-uri': 3.1.2
       '@jridgewell/sourcemap-codec': 1.5.0
 
-<<<<<<< HEAD
-  '@sinclair/typebox@0.27.8': {}
-
-  '@sinonjs/commons@3.0.1':
-=======
   '@nicolo-ribaudo/chokidar-2@2.1.8-no-fsevents.3':
     optional: true
 
   '@sinonjs/commons@1.8.6':
->>>>>>> 98437b2b
     dependencies:
       type-detect: 4.0.8
 
@@ -4607,13 +4591,9 @@
       '@types/node': 22.5.4
       jest-util: 29.7.0
 
-<<<<<<< HEAD
-  jest-pnp-resolver@1.2.3(jest-resolve@29.7.0):
-=======
   jest-node-exports-resolver@1.1.6: {}
 
   jest-pnp-resolver@1.2.3(jest-resolve@27.5.1):
->>>>>>> 98437b2b
     optionalDependencies:
       jest-resolve: 29.7.0
 
