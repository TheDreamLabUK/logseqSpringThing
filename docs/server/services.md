# Services Architecture

## Overview
The services layer provides core business logic, external integrations, and data processing capabilities.

## GitHub Service

### Client Configuration
```rust
pub struct GitHubServiceConfig {
    pub base_url: String,
    pub timeout_seconds: u64,
    pub max_retries: u32,
    pub token: Option<String>,
}
```

### Content API
```rust
// ContentAPI has been integrated into GitHubService and FileService.

### File Service (`src/services/file_service.rs`)
The `FileService` is responsible for interactions with the file system, particularly for managing Markdown files and their metadata.

```rust
// From src/services/file_service.rs
pub struct FileService {
    _settings: Arc<RwLock<AppFullSettings>>,
    node_id_counter: AtomicU32,
}

impl FileService {
    pub fn new(_settings: Arc<RwLock<AppFullSettings>>) -> Self;
    fn get_next_node_id(&self) -> u32;
    fn update_node_ids(&self, processed_files: &mut Vec<ProcessedFile>);
    pub async fn process_file_upload(&self, payload: web::Bytes) -> Result<GraphData, std::io::Error>;
    pub async fn list_files(&self) -> Result<Vec<String>, std::io::Error>;
    pub async fn load_file(&self, filename: &str) -> Result<GraphData, std::io::Error>;
    pub fn load_or_create_metadata() -> Result<MetadataStore, String>;
    // fn calculate_node_size(file_size: usize) -> f64; // private
    // fn extract_references(content: &str, valid_nodes: &[String]) -> Vec<String>; // private
    // fn convert_references_to_topic_counts(references: Vec<String>) -> HashMap<String, usize>; // private
    pub async fn initialize_local_storage(settings: Arc<RwLock<AppFullSettings>>) -> Result<(), Box<dyn std::error::Error + Send + Sync>>;
    // fn update_topic_counts(metadata_store: &mut MetadataStore) -> Result<(), std::io::Error>; // private
    // fn has_valid_local_setup() -> bool; // private
    // fn ensure_directories() -> Result<(), std::io::Error>; // private
    pub fn save_metadata(metadata: &MetadataStore) -> Result<(), std::io::Error>;
    // fn calculate_sha1(content: &str) -> String; // private
    // fn count_hyperlinks(content: &str) -> usize; // private
    pub async fn fetch_and_process_files(
        &self,
        content_api: Arc<ContentAPI>,
        _settings: Arc<RwLock<AppFullSettings>>,
        metadata_store: &mut MetadataStore,
    ) -> Result<Vec<ProcessedFile>, Box<dyn std::error::Error + Send + Sync>>;
}
```
- Manages file system operations, including reading, writing, and listing files.
- Handles metadata creation, loading, and saving.
- Processes file uploads and integrates with `ContentAPI` (which might use `GitHubClient`) for fetching files.
- Assigns unique node IDs.

### Graph Service (`src/services/graph_service.rs`)
The `GraphService` is central to managing the graph's structure, layout, and real-time updates.

```rust
// From src/services/graph_service.rs
pub struct GraphService {
    graph_data: Arc<RwLock<GraphData>>,
    shutdown_complete: Arc<AtomicBool>,
    node_map: Arc<RwLock<HashMap<String, Node>>>, // Node is from crate::utils::socket_flow_messages::Node
    gpu_compute: Option<Arc<RwLock<GPUCompute>>>,
    node_positions_cache: Arc<RwLock<Option<(Vec<Node>, Instant)>>>,
    last_update: Arc<RwLock<Instant>>,
    _pending_updates: Arc<RwLock<HashMap<String, (Node, Instant)>>>, // Marked as Dead Code in source
    cache_enabled: bool,
    simulation_id: String,
    _is_initialized: Arc<AtomicBool>, // Marked as Dead Code in source
    shutdown_requested: Arc<AtomicBool>,
}

impl GraphService {
    pub async fn new(
        settings: Arc<RwLock<AppFullSettings>>, // Consumes AppFullSettings
        gpu_compute: Option<Arc<RwLock<GPUCompute>>>,
        client_manager_for_loop: Arc<ClientManager>
    ) -> Self;

    pub async fn shutdown(&self);
    pub async fn get_simulation_diagnostics(&self) -> String;
    // async fn test_gpu_at_startup(gpu_compute: Option<Arc<RwLock<GPUCompute>>>); // private
    pub async fn wait_for_metadata_file() -> bool;
    pub async fn build_graph_from_metadata(metadata: &MetadataStore) -> Result<GraphData, Box<dyn std::error::Error + Send + Sync>>;
    pub async fn build_graph(state: &web::Data<AppState>) -> Result<GraphData, Box<dyn std::error::Error + Send + Sync>>;
    // fn initialize_random_positions(graph: &mut GraphData); // private
    pub async fn calculate_layout_with_retry(...); // public wrapper
    pub async fn calculate_layout(...); // public but usually called by retry wrapper
    pub fn calculate_layout_cpu(...); // public, CPU fallback
    pub async fn get_paginated_graph_data(...);
    pub async fn clear_position_cache(&self);
    pub async fn get_node_positions(&self) -> Vec<Node>;
    pub async fn get_graph_data_mut(&self) -> tokio::sync::RwLockWriteGuard<'_, GraphData>;
    // pub async fn get_node_map_mut(...); // public
    pub async fn get_gpu_compute(&self) -> Option<Arc<RwLock<GPUCompute>>>;
    pub async fn update_node_positions(...);
    // pub fn update_positions(&mut self) -> Pin<Box<dyn Future<Output = Result<(), Error>> + '_>>; // public
    pub async fn initialize_gpu(&mut self, graph_data: &GraphData) -> Result<(), Error>;
    // pub fn diagnose_gpu_status(...); // public
    pub fn start_broadcast_loop(&self, client_manager: Arc<ClientManager>);
}
```
- Manages the in-memory `GraphData` (nodes, edges).
- Handles physics simulation, either via `GPUCompute` or a CPU fallback.
- Builds the graph from `MetadataStore`.
- Provides methods for accessing graph data (paginated, node positions).
- Manages a cache for node positions.
- Broadcasts updates to clients via `ClientManager`.
- Note: `settings` and `metadata_manager` are not direct fields; `GraphService` receives `settings` during construction and interacts with `MetadataStore` (often via `AppState`) to build the graph.

## AI Services

The application architecture includes several distinct AI-related services, rather than a single monolithic `AIService`. These are typically held as optional fields within `AppState`.

### Perplexity Service (`src/services/perplexity_service.rs`)
Integrates with the Perplexity AI API.
```rust
// From src/services/perplexity_service.rs
pub struct PerplexityService {
    // Fields like api_key, client, model, etc.
}
impl PerplexityService {
    // pub fn new(config: PerplexityConfig) -> Self;
    // pub async fn chat_completion(&self, messages: Vec<ChatMessage>) -> Result<ChatResponse, PerplexityError>;
}
```

### RAGFlow Service (`src/services/ragflow_service.rs`)
Integrates with a RAGFlow instance.
```rust
// From src/services/ragflow_service.rs
pub struct RAGFlowService {
    // Fields like api_key, client, api_base_url, etc.
}
impl RAGFlowService {
    // pub fn new(config: RAGFlowConfig) -> Self;
    // pub async fn chat(&self, request: RagflowChatRequest) -> Result<RagflowChatResponse, RagFlowError>;
}
```

### Speech Service (`src/services/speech_service.rs`)
Orchestrates Speech-to-Text (STT) and Text-to-Speech (TTS) functionalities. It may interact with other AI services (like OpenAI for STT/TTS).

```rust
// From src/services/speech_service.rs
pub struct SpeechService {
    pub sender: mpsc::Sender<SpeechCommand>, // For sending commands to its internal processing loop
    pub settings: Arc<RwLock<SpeechSettings>>, // Specific settings for speech services
    pub tts_provider: Arc<dyn TTSProvider + Send + Sync>, // TTS provider (e.g., OpenAI, Kokoro)
    pub audio_tx: mpsc::Sender<Vec<u8>>, // For sending processed audio (e.g., TTS output)
    pub http_client: Client, // reqwest client
}
impl SpeechService {
    // pub fn new(...) -> Self;
    // pub async fn process_command(&self, command: SpeechCommand);
    // pub async fn handle_text_to_speech(...);
    // pub async fn handle_speech_to_text(...);
}
```
- Manages audio streaming, STT processing (potentially via an external provider like OpenAI, not WhisperSttService directly as a separate struct in AppState), and TTS generation.

### Whisper STT Service
The `WhisperSttService` struct, as previously documented, is **not present** as a distinct service managed directly by `AppState`. STT functionality is likely handled within `SpeechService`, which might use OpenAI's Whisper API or another STT provider. The old documentation mentioning a separate `WhisperSttService` in `AppState` is outdated.

## Error Handling & State Management
- Each service typically defines its own error types (e.g., `GraphServiceError`, `FileServiceError`).
- Shared state (like `AppFullSettings`, `MetadataStore`) is managed within `AppState` using `Arc<RwLock<T>>` for thread-safe access. Services receive references to this state or relevant parts of it.

<<<<<<< HEAD
### Core Structure
```rust
pub struct AIService {
    config: AIServiceConfig,
    perplexity_client: Option<PerplexityClient>,
    openai_client: Option<OpenAIClient>,
    ragflow_client: Option<RagflowClient>,
}

impl AIService {
    pub async fn new(config: AIServiceConfig) -> Self
    pub async fn chat_completion(&self, model: &str, messages: Vec<ChatMessage>) -> Result<ChatResponse, AIServiceError>
    pub async fn text_to_speech(&self, text: &str) -> Result<Vec<u8>, AIServiceError>
    pub async fn ragflow_chat(&self, query: &str) -> Result<RagflowResponse, AIServiceError>
}
```
- Integrates with various AI providers (Perplexity, OpenAI, RAGFlow).
- Provides functionalities for chat completion, text-to-speech, and RAG-based queries.
- Manages API keys and service-specific configurations.

## Speech Service

### Core Structure
```rust
pub struct SpeechService {
    command_tx: mpsc::Sender<SpeechCommand>,
    stt_audio_buffer: Arc<Mutex<Vec<u8>>>,
    stt_stream_active: Arc<AtomicBool>,
}

impl SpeechService {
    pub async fn new(
        speech_command_tx: mpsc::Sender<SpeechCommand>,
        ragflow_service: Arc<RAGFlowService>,
        kokoro_tts_service: Arc<KokoroTTSService>,
        whisper_stt_service: Arc<WhisperSttService>,
    ) -> Self
    pub async fn start(self)
    pub async fn send_command(&self, command: SpeechCommand) -> Result<(), SpeechError>
}
```
- Orchestrates speech-related functionalities, including Speech-to-Text (STT) and Text-to-Speech (TTS).
- Manages audio streaming from the client, processes it for STT, sends transcriptions to RAGFlow, and handles TTS responses.
- Uses an internal command queue for asynchronous processing of speech commands.

## Whisper STT Service

### Core Structure
```rust
pub struct WhisperSttService {
    http_client: Client,
    api_url: String,
    model: String,
    language: Option<String>,
}

impl WhisperSttService {
    pub fn new(settings: &WhisperSettings) -> Self
    pub async fn transcribe(&self, audio_data: Vec<u8>) -> Result<String, SpeechError>
}
```
- Integrates with the `whisper-webui` service for Speech-to-Text transcription.
- Handles sending audio data as `multipart/form-data` and polling the `whisper-webui` API for transcription results.
- Configurable via `whisper.api_url` in `data/settings.yaml`.
=======
## Performance Optimization
- **Caching**: `GraphService` uses caching for node positions.
- **Batch Processing**: `FileService` processes GitHub files in batches.
- **GPU Acceleration**: `GraphService` uses `GPUCompute` for physics.
>>>>>>> aa1b207c
<|MERGE_RESOLUTION|>--- conflicted
+++ resolved
@@ -175,74 +175,7 @@
 - Each service typically defines its own error types (e.g., `GraphServiceError`, `FileServiceError`).
 - Shared state (like `AppFullSettings`, `MetadataStore`) is managed within `AppState` using `Arc<RwLock<T>>` for thread-safe access. Services receive references to this state or relevant parts of it.
 
-<<<<<<< HEAD
-### Core Structure
-```rust
-pub struct AIService {
-    config: AIServiceConfig,
-    perplexity_client: Option<PerplexityClient>,
-    openai_client: Option<OpenAIClient>,
-    ragflow_client: Option<RagflowClient>,
-}
-
-impl AIService {
-    pub async fn new(config: AIServiceConfig) -> Self
-    pub async fn chat_completion(&self, model: &str, messages: Vec<ChatMessage>) -> Result<ChatResponse, AIServiceError>
-    pub async fn text_to_speech(&self, text: &str) -> Result<Vec<u8>, AIServiceError>
-    pub async fn ragflow_chat(&self, query: &str) -> Result<RagflowResponse, AIServiceError>
-}
-```
-- Integrates with various AI providers (Perplexity, OpenAI, RAGFlow).
-- Provides functionalities for chat completion, text-to-speech, and RAG-based queries.
-- Manages API keys and service-specific configurations.
-
-## Speech Service
-
-### Core Structure
-```rust
-pub struct SpeechService {
-    command_tx: mpsc::Sender<SpeechCommand>,
-    stt_audio_buffer: Arc<Mutex<Vec<u8>>>,
-    stt_stream_active: Arc<AtomicBool>,
-}
-
-impl SpeechService {
-    pub async fn new(
-        speech_command_tx: mpsc::Sender<SpeechCommand>,
-        ragflow_service: Arc<RAGFlowService>,
-        kokoro_tts_service: Arc<KokoroTTSService>,
-        whisper_stt_service: Arc<WhisperSttService>,
-    ) -> Self
-    pub async fn start(self)
-    pub async fn send_command(&self, command: SpeechCommand) -> Result<(), SpeechError>
-}
-```
-- Orchestrates speech-related functionalities, including Speech-to-Text (STT) and Text-to-Speech (TTS).
-- Manages audio streaming from the client, processes it for STT, sends transcriptions to RAGFlow, and handles TTS responses.
-- Uses an internal command queue for asynchronous processing of speech commands.
-
-## Whisper STT Service
-
-### Core Structure
-```rust
-pub struct WhisperSttService {
-    http_client: Client,
-    api_url: String,
-    model: String,
-    language: Option<String>,
-}
-
-impl WhisperSttService {
-    pub fn new(settings: &WhisperSettings) -> Self
-    pub async fn transcribe(&self, audio_data: Vec<u8>) -> Result<String, SpeechError>
-}
-```
-- Integrates with the `whisper-webui` service for Speech-to-Text transcription.
-- Handles sending audio data as `multipart/form-data` and polling the `whisper-webui` API for transcription results.
-- Configurable via `whisper.api_url` in `data/settings.yaml`.
-=======
 ## Performance Optimization
 - **Caching**: `GraphService` uses caching for node positions.
 - **Batch Processing**: `FileService` processes GitHub files in batches.
-- **GPU Acceleration**: `GraphService` uses `GPUCompute` for physics.
->>>>>>> aa1b207c
+- **GPU Acceleration**: `GraphService` uses `GPUCompute` for physics.